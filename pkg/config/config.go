package config

import (
	"context"
	"crypto/tls"
	"time"

	"github.com/compozy/compozy/pkg/config/definition"
)

// Config represents the complete configuration for the Compozy system.
//
// **Application Configuration** controls the runtime behavior of the Compozy server and services.
// This configuration is typically provided through environment variables, configuration files,
// or command-line flags, and defines how the system operates at runtime.
//
// Configuration can be overridden at multiple levels:
//   - **System defaults**: Built-in safe defaults for all settings
//   - **Configuration file**: YAML file with environment-specific settings
//   - **Environment variables**: Override specific values for deployment
//   - **Command-line flags**: Highest precedence for runtime overrides
//
// ## Example Configuration
//
//	server:
//	  host: 0.0.0.0
//	  port: 8080
//	  cors_enabled: true
//	database:
//	  host: localhost
//	  port: 5432
//	  name: compozy
//	temporal:
//	  host_port: localhost:7233
//	  namespace: default
//	runtime:
//	  environment: development
//	  log_level: info
type Config struct {
	// Server configures the HTTP API server settings.
	//
	// $ref: schema://application#server
	Server ServerConfig `koanf:"server" json:"server" yaml:"server" mapstructure:"server" validate:"required"`

	// Database configures the PostgreSQL database connection.
	//
	// $ref: schema://application#database
	Database DatabaseConfig `koanf:"database" json:"database" yaml:"database" mapstructure:"database" validate:"required"`

	// Temporal configures the workflow engine connection.
	//
	// $ref: schema://application#temporal
	Temporal TemporalConfig `koanf:"temporal" json:"temporal" yaml:"temporal" mapstructure:"temporal" validate:"required"`

	// Runtime configures system runtime behavior and performance.
	//
	// $ref: schema://application#runtime
	Runtime RuntimeConfig `koanf:"runtime" json:"runtime" yaml:"runtime" mapstructure:"runtime" validate:"required"`

	// Limits defines system resource limits and constraints.
	//
	// $ref: schema://application#limits
	Limits LimitsConfig `koanf:"limits" json:"limits" yaml:"limits" mapstructure:"limits" validate:"required"`

	// RateLimit configures API rate limiting.
	//
	// $ref: schema://application#ratelimit
	RateLimit RateLimitConfig `koanf:"ratelimit" json:"ratelimit" yaml:"ratelimit" mapstructure:"ratelimit"`

	// Memory configures the memory service for agent conversations.
	//
	// $ref: schema://application#memory
	Memory MemoryConfig `koanf:"memory" json:"memory" yaml:"memory" mapstructure:"memory"`

	// LLM configures the LLM proxy service.
	//
	// $ref: schema://application#llm
	LLM LLMConfig `koanf:"llm" json:"llm" yaml:"llm" mapstructure:"llm"`

	// CLI configures command-line interface behavior.
	//
	// $ref: schema://application#cli
	CLI CLIConfig `koanf:"cli" json:"cli" yaml:"cli" mapstructure:"cli"`

	// Redis configures the Redis connection for all services.
	//
	// $ref: schema://application#redis
	Redis RedisConfig `koanf:"redis" json:"redis" yaml:"redis" mapstructure:"redis" validate:"required"`

	// Cache configures caching behavior and performance settings.
	//
	// $ref: schema://application#cache
	Cache CacheConfig `koanf:"cache" json:"cache" yaml:"cache" mapstructure:"cache"`

	// Worker configures Temporal worker settings.
	//
	// $ref: schema://application#worker
	Worker WorkerConfig `koanf:"worker" json:"worker" yaml:"worker" mapstructure:"worker" validate:"required"`

	// MCPProxy configures the MCP proxy server.
	//
	// $ref: schema://application#mcpproxy
	MCPProxy MCPProxyConfig `koanf:"mcp_proxy" json:"mcp_proxy" yaml:"mcp_proxy" mapstructure:"mcp_proxy" validate:"required"`

<<<<<<< HEAD
	// Attachments configures global attachment handling limits and policies.
	//
	// $ref: schema://application#attachments
	Attachments AttachmentsConfig `koanf:"attachments" json:"attachments" yaml:"attachments" mapstructure:"attachments"`
=======
	// Webhooks configures webhook processing and validation settings.
	//
	// $ref: schema://application#webhooks
	Webhooks WebhooksConfig `koanf:"webhooks" json:"webhooks" yaml:"webhooks" mapstructure:"webhooks"`
>>>>>>> 878f8a78
}

// ServerConfig contains HTTP server configuration.
//
// **HTTP Server Settings** control how the Compozy API server listens for and handles requests.
// These settings affect performance, security, and client compatibility.
//
// ## Example Configuration
//
//	server:
//	  host: 0.0.0.0
//	  port: 8080
//	  timeout: 30s
//	  cors_enabled: true
//	  cors:
//	    allowed_origins:
//	      - http://localhost:3000
//	      - https://app.example.com
//	    allow_credentials: true
//	  auth:
//	    enabled: true
//	    workflow_exceptions:
//	      - public-workflow-id
type ServerConfig struct {
	// Host specifies the network interface to bind the server to.
	//
	// Common values:
	//   - `"0.0.0.0"`: Listen on all interfaces (default)
	//   - `"127.0.0.1"` or `"localhost"`: Local access only
	//   - Specific IP: Bind to a specific network interface
	Host string `koanf:"host" json:"host" yaml:"host" mapstructure:"host" validate:"required" env:"SERVER_HOST"`

	// Port specifies the TCP port for the HTTP server.
	//
	// Valid range: 1-65535. Common ports:
	//   - `8080`: Default development port
	//   - `80`: Standard HTTP (requires privileges)
	//   - `443`: Standard HTTPS (requires privileges)
	Port int `koanf:"port" json:"port" yaml:"port" mapstructure:"port" validate:"min=1,max=65535" env:"SERVER_PORT"`

	// CORSEnabled enables Cross-Origin Resource Sharing headers.
	//
	// Set to `true` when the API is accessed from web browsers on different origins.
	CORSEnabled bool `koanf:"cors_enabled" json:"cors_enabled" yaml:"cors_enabled" mapstructure:"cors_enabled" env:"SERVER_CORS_ENABLED"`

	// CORS configures Cross-Origin Resource Sharing policies.
	//
	// Only applies when CORSEnabled is true.
	CORS CORSConfig `koanf:"cors" json:"cors" yaml:"cors" mapstructure:"cors"`

	// Timeout sets the maximum duration for processing requests.
	//
	// Applies to all HTTP operations including request reading, processing, and response writing.
	// Default: 30s. Increase for long-running operations.
	Timeout time.Duration `koanf:"timeout" json:"timeout" yaml:"timeout" mapstructure:"timeout" env:"SERVER_TIMEOUT"`

	// Auth configures API authentication settings.
	Auth AuthConfig `koanf:"auth" json:"auth" yaml:"auth" mapstructure:"auth"`
}

// CORSConfig contains CORS configuration.
type CORSConfig struct {
	AllowedOrigins   []string `koanf:"allowed_origins"   json:"allowed_origins"   yaml:"allowed_origins"   mapstructure:"allowed_origins"   env:"SERVER_CORS_ALLOWED_ORIGINS"`
	AllowCredentials bool     `koanf:"allow_credentials" json:"allow_credentials" yaml:"allow_credentials" mapstructure:"allow_credentials" env:"SERVER_CORS_ALLOW_CREDENTIALS"`
	MaxAge           int      `koanf:"max_age"           json:"max_age"           yaml:"max_age"           mapstructure:"max_age"           env:"SERVER_CORS_MAX_AGE"`
}

// AuthConfig contains authentication configuration.
type AuthConfig struct {
	Enabled            bool            `koanf:"enabled"             json:"enabled"             yaml:"enabled"             mapstructure:"enabled"             env:"SERVER_AUTH_ENABLED"`
	WorkflowExceptions []string        `koanf:"workflow_exceptions" json:"workflow_exceptions" yaml:"workflow_exceptions" mapstructure:"workflow_exceptions" env:"SERVER_AUTH_WORKFLOW_EXCEPTIONS" validate:"dive,workflow_id"`
	AdminKey           SensitiveString `koanf:"admin_key"           json:"admin_key"           yaml:"admin_key"           mapstructure:"admin_key"           env:"SERVER_AUTH_ADMIN_KEY"           validate:"omitempty,min=16" sensitive:"true"`
}

// DatabaseConfig contains database connection configuration.
//
// **PostgreSQL Database Configuration** defines how Compozy connects to its primary data store.
// The database stores workflows, agents, execution history, and system state.
//
// ## Connection Methods
//
//  1. **Connection String** (preferred for production):
//     ```yaml
//     database:
//     conn_string: "postgres://user:pass@host:5432/dbname?sslmode=require"
//     ```
//
//  2. **Individual Parameters** (development/testing):
//     ```yaml
//     database:
//     host: localhost
//     port: 5432
//     user: compozy
//     password: secret
//     name: compozy_db
//     ssl_mode: prefer
//     ```
type DatabaseConfig struct {
	// ConnString provides a complete PostgreSQL connection URL.
	//
	// Format: `postgres://user:password@host:port/database?sslmode=mode`
	// Takes precedence over individual connection parameters.
	ConnString string `koanf:"conn_string" json:"conn_string" yaml:"conn_string" mapstructure:"conn_string" env:"DB_CONN_STRING"`

	// Host specifies the database server hostname or IP address.
	//
	// Default: "localhost"
	Host string `koanf:"host" json:"host" yaml:"host" mapstructure:"host" env:"DB_HOST"`

	// Port specifies the database server port.
	//
	// Default: "5432" (PostgreSQL default)
	Port string `koanf:"port" json:"port" yaml:"port" mapstructure:"port" env:"DB_PORT"`

	// User specifies the database username for authentication.
	User string `koanf:"user" json:"user" yaml:"user" mapstructure:"user" env:"DB_USER"`

	// Password specifies the database password for authentication.
	//
	// **Security**: Use environment variables in production.
	Password string `koanf:"password" json:"password" yaml:"password" mapstructure:"password" env:"DB_PASSWORD"`

	// DBName specifies the database name to connect to.
	//
	// Default: "compozy"
	DBName string `koanf:"name" json:"name" yaml:"name" mapstructure:"name" env:"DB_NAME"`

	// SSLMode configures SSL/TLS connection security.
	//
	// Options:
	//   - `"disable"`: No SSL (development only)
	//   - `"prefer"`: Try SSL, fallback to non-SSL
	//   - `"require"`: SSL required (recommended)
	//   - `"verify-ca"`: SSL with CA verification
	//   - `"verify-full"`: SSL with full verification
	SSLMode string `koanf:"ssl_mode" json:"ssl_mode" yaml:"ssl_mode" mapstructure:"ssl_mode" env:"DB_SSL_MODE"`

	// AutoMigrate enables automatic database migrations on startup.
	//
	// When enabled, the system will automatically apply any pending database
	// migrations when establishing a database connection. This eliminates
	// the need for manual migration commands.
	//
	// Default: true
	AutoMigrate bool `koanf:"auto_migrate" json:"auto_migrate" yaml:"auto_migrate" mapstructure:"auto_migrate" env:"DB_AUTO_MIGRATE"`
}

// TemporalConfig contains Temporal workflow engine configuration.
//
// **Temporal Workflow Engine** provides durable execution, retries, and orchestration
// for Compozy workflows. Temporal ensures workflows complete reliably even across
// failures, restarts, and long-running operations.
//
// ## Example Configuration
//
//	temporal:
//	  host_port: localhost:7233
//	  namespace: default
//	  task_queue: compozy-tasks
type TemporalConfig struct {
	// HostPort specifies the Temporal server endpoint.
	//
	// Format: `host:port`
	// Default: "localhost:7233"
	HostPort string `koanf:"host_port" env:"TEMPORAL_HOST_PORT" json:"host_port" yaml:"host_port" mapstructure:"host_port"`

	// Namespace isolates workflows within Temporal.
	//
	// Use different namespaces for:
	//   - Environment separation (dev, staging, prod)
	//   - Multi-tenant deployments
	//   - Workflow versioning
	// Default: "default"
	Namespace string `koanf:"namespace" env:"TEMPORAL_NAMESPACE" json:"namespace" yaml:"namespace" mapstructure:"namespace"`

	// TaskQueue identifies the queue for workflow tasks.
	//
	// Workers poll this queue for tasks to execute.
	// Use different queues for:
	//   - Workflow type separation
	//   - Priority-based routing
	//   - Resource isolation
	// Default: "compozy-tasks"
	TaskQueue string `koanf:"task_queue" env:"TEMPORAL_TASK_QUEUE" json:"task_queue" yaml:"task_queue" mapstructure:"task_queue"`
}

// RuntimeConfig contains runtime behavior configuration.
//
// **System Runtime Configuration** controls execution behavior, performance tuning,
// and operational parameters. These settings affect how workflows execute,
// how the system handles load, and how it reports operational status.
//
// ## Example Configuration
//
//	runtime:
//	  environment: production
//	  log_level: info
//	  dispatcher_heartbeat_interval: 5s
//	  async_token_counter_workers: 10
//	  tool_execution_timeout: 30s
type RuntimeConfig struct {
	// Environment specifies the deployment environment.
	//
	// Affects:
	//   - Error verbosity and stack traces
	//   - Performance optimizations
	//   - Debug endpoints availability
	//   - Default timeouts and limits
	//
	// Values: "development", "staging", "production"
	Environment string `koanf:"environment" validate:"oneof=development staging production" env:"RUNTIME_ENVIRONMENT" json:"environment" yaml:"environment" mapstructure:"environment"`

	// LogLevel controls logging verbosity.
	//
	// Levels (least to most verbose):
	//   - `"error"`: Critical errors only
	//   - `"warn"`: Warnings and errors
	//   - `"info"`: General operational info (default)
	//   - `"debug"`: Detailed debugging information
	LogLevel string `koanf:"log_level" validate:"oneof=debug info warn error" env:"RUNTIME_LOG_LEVEL" json:"log_level" yaml:"log_level" mapstructure:"log_level"`

	// DispatcherHeartbeatInterval sets how often dispatchers report health.
	//
	// Lower values provide faster failure detection but increase load.
	// Default: 30s
	DispatcherHeartbeatInterval time.Duration `koanf:"dispatcher_heartbeat_interval" env:"RUNTIME_DISPATCHER_HEARTBEAT_INTERVAL" json:"dispatcher_heartbeat_interval" yaml:"dispatcher_heartbeat_interval" mapstructure:"dispatcher_heartbeat_interval"`

	// DispatcherHeartbeatTTL sets heartbeat expiration time.
	//
	// Must be greater than heartbeat interval to handle network delays.
	// Default: 90s
	DispatcherHeartbeatTTL time.Duration `koanf:"dispatcher_heartbeat_ttl" env:"RUNTIME_DISPATCHER_HEARTBEAT_TTL" json:"dispatcher_heartbeat_ttl" yaml:"dispatcher_heartbeat_ttl" mapstructure:"dispatcher_heartbeat_ttl"`

	// DispatcherStaleThreshold defines when a dispatcher is considered failed.
	//
	// Triggers reassignment of dispatcher's workflows.
	// Default: 120s
	DispatcherStaleThreshold time.Duration `koanf:"dispatcher_stale_threshold" env:"RUNTIME_DISPATCHER_STALE_THRESHOLD" json:"dispatcher_stale_threshold" yaml:"dispatcher_stale_threshold" mapstructure:"dispatcher_stale_threshold"`

	// AsyncTokenCounterWorkers sets the number of token counting workers.
	//
	// More workers improve throughput for high-volume token counting.
	// Default: 4
	AsyncTokenCounterWorkers int `koanf:"async_token_counter_workers" validate:"min=1" env:"RUNTIME_ASYNC_TOKEN_COUNTER_WORKERS" json:"async_token_counter_workers" yaml:"async_token_counter_workers" mapstructure:"async_token_counter_workers"`

	// AsyncTokenCounterBufferSize sets the token counter queue size.
	//
	// Larger buffers handle traffic spikes better but use more memory.
	// Default: 100
	AsyncTokenCounterBufferSize int `koanf:"async_token_counter_buffer_size" validate:"min=1" env:"RUNTIME_ASYNC_TOKEN_COUNTER_BUFFER_SIZE" json:"async_token_counter_buffer_size" yaml:"async_token_counter_buffer_size" mapstructure:"async_token_counter_buffer_size"`

	// ToolExecutionTimeout sets the maximum time for tool execution.
	//
	// Prevents runaway tools from blocking workflows.
	// Default: 60s
	ToolExecutionTimeout time.Duration `koanf:"tool_execution_timeout" env:"TOOL_EXECUTION_TIMEOUT" json:"tool_execution_timeout" yaml:"tool_execution_timeout" mapstructure:"tool_execution_timeout"`

	// RuntimeType specifies the JavaScript runtime to use for tool execution.
	//
	// Values: "bun", "node"
	// Default: "bun"
	RuntimeType string `koanf:"runtime_type" env:"RUNTIME_TYPE" json:"runtime_type" yaml:"runtime_type" mapstructure:"runtime_type" validate:"oneof=bun node"`

	// EntrypointPath specifies the path to the JavaScript/TypeScript entrypoint file.
	//
	// Default: "./tools.ts"
	EntrypointPath string `koanf:"entrypoint_path" env:"RUNTIME_ENTRYPOINT_PATH" json:"entrypoint_path" yaml:"entrypoint_path" mapstructure:"entrypoint_path"`

	// BunPermissions defines runtime security permissions for Bun.
	//
	// Default: ["--allow-read"]
	BunPermissions []string `koanf:"bun_permissions" env:"RUNTIME_BUN_PERMISSIONS" json:"bun_permissions" yaml:"bun_permissions" mapstructure:"bun_permissions"`
}

// LimitsConfig contains system limits and constraints.
//
// **System Resource Limits** prevent resource exhaustion and ensure stable operation
// under load. These limits protect against malicious inputs, programming errors,
// and resource-intensive workflows.
//
// ## Example Configuration
//
//	limits:
//	  max_string_length: 10485760      # 10MB
//	  max_message_content: 52428800    # 50MB
//	  max_total_content_size: 104857600 # 100MB
//	  max_nesting_depth: 10
//	  max_task_context_depth: 5
type LimitsConfig struct {
	// MaxNestingDepth limits JSON/YAML structure nesting.
	//
	// Prevents stack overflow from deeply nested data.
	// Default: 20
	MaxNestingDepth int `koanf:"max_nesting_depth" validate:"min=1" env:"LIMITS_MAX_NESTING_DEPTH" json:"max_nesting_depth" yaml:"max_nesting_depth" mapstructure:"max_nesting_depth"`

	// MaxStringLength limits individual string values.
	//
	// Applies to all string fields in requests and responses.
	// Default: 10MB (10485760 bytes)
	MaxStringLength int `koanf:"max_string_length" validate:"min=1" env:"LIMITS_MAX_STRING_LENGTH" json:"max_string_length" yaml:"max_string_length" mapstructure:"max_string_length"`

	// MaxMessageContent limits LLM message content size.
	//
	// Prevents excessive API costs and timeouts.
	// Default: 50MB (52428800 bytes)
	MaxMessageContent int `koanf:"max_message_content" validate:"min=1" env:"LIMITS_MAX_MESSAGE_CONTENT_LENGTH" json:"max_message_content" yaml:"max_message_content" mapstructure:"max_message_content"`

	// MaxTotalContentSize limits total request/response size.
	//
	// Prevents memory exhaustion from large payloads.
	// Default: 100MB (104857600 bytes)
	MaxTotalContentSize int `koanf:"max_total_content_size" validate:"min=1" env:"LIMITS_MAX_TOTAL_CONTENT_SIZE" json:"max_total_content_size" yaml:"max_total_content_size" mapstructure:"max_total_content_size"`

	// MaxTaskContextDepth limits task execution stack depth.
	//
	// Prevents infinite recursion in workflow execution.
	// Default: 10
	MaxTaskContextDepth int `koanf:"max_task_context_depth" validate:"min=1" env:"LIMITS_MAX_TASK_CONTEXT_DEPTH" json:"max_task_context_depth" yaml:"max_task_context_depth" mapstructure:"max_task_context_depth"`

	// ParentUpdateBatchSize controls database update batching.
	//
	// Larger batches improve throughput but increase memory usage.
	// Default: 100
	ParentUpdateBatchSize int `koanf:"parent_update_batch_size" validate:"min=1" env:"LIMITS_PARENT_UPDATE_BATCH_SIZE" json:"parent_update_batch_size" yaml:"parent_update_batch_size" mapstructure:"parent_update_batch_size"`
}

// MemoryConfig contains memory service configuration.
//
// **Agent Memory Service** provides conversational context and state management
// for AI agents across workflow executions. Memory enables agents to maintain
// context, remember previous interactions, and provide coherent responses.
//
// ## Example Configuration
//
//	memory:
//	  prefix: compozy:memory:
//	  ttl: 24h
//	  max_entries: 1000
type MemoryConfig struct {
	// Prefix namespaces memory keys in Redis.
	//
	// Prevents key collisions when sharing Redis.
	// Default: "compozy:memory:"
	Prefix string `koanf:"prefix" env:"MEMORY_PREFIX" json:"prefix" yaml:"prefix" mapstructure:"prefix"`

	// TTL sets memory entry expiration time.
	//
	// Balances context retention with storage costs.
	// Default: 24h
	TTL time.Duration `koanf:"ttl" env:"MEMORY_TTL" json:"ttl" yaml:"ttl" mapstructure:"ttl"`

	// MaxEntries limits memory entries per conversation.
	//
	// Prevents unbounded memory growth.
	// Default: 10000
	MaxEntries int `koanf:"max_entries" env:"MEMORY_MAX_ENTRIES" validate:"min=1" json:"max_entries" yaml:"max_entries" mapstructure:"max_entries"`
}

// LLMConfig contains LLM service configuration.
//
// **LLM Proxy Service** manages connections to language model providers
// and MCP (Model Context Protocol) servers. This enables unified access
// to multiple LLM providers and tool servers.
//
// ## Example Configuration
//
//	llm:
//	  proxy_url: http://localhost:6001
type LLMConfig struct {
	// ProxyURL specifies the MCP proxy server endpoint.
	//
	// The proxy handles:
	//   - MCP server connections
	//   - Tool discovery and routing
	//   - Protocol translation
	// Default: "" (empty; supply MCP proxy URL explicitly or derive from MCPProxy.BaseURL)
	ProxyURL string `koanf:"proxy_url" env:"MCP_PROXY_URL" json:"proxy_url" yaml:"proxy_url" mapstructure:"proxy_url"`

	// MCPReadinessTimeout bounds how long to wait for MCP clients to connect during setup.
	// Default: 60s
	MCPReadinessTimeout time.Duration `koanf:"mcp_readiness_timeout" env:"MCP_READINESS_TIMEOUT" json:"mcp_readiness_timeout" yaml:"mcp_readiness_timeout" mapstructure:"mcp_readiness_timeout"`

	// MCPReadinessPollInterval sets how often to poll the proxy for MCP connection status.
	// Default: 200ms
	MCPReadinessPollInterval time.Duration `koanf:"mcp_readiness_poll_interval" env:"MCP_READINESS_POLL_INTERVAL" json:"mcp_readiness_poll_interval" yaml:"mcp_readiness_poll_interval" mapstructure:"mcp_readiness_poll_interval"`

	// MCPHeaderTemplateStrict enables strict template validation for MCP HTTP headers.
	// When true, allows only simple lookups (no pipelines/function calls/inclusions).
	// Default: false
	MCPHeaderTemplateStrict bool `koanf:"mcp_header_template_strict" env:"MCP_HEADER_TEMPLATE_STRICT" json:"mcp_header_template_strict" yaml:"mcp_header_template_strict" mapstructure:"mcp_header_template_strict"`

	// RetryAttempts configures the number of retry attempts for LLM operations.
	//
	// Controls how many times the orchestrator will retry failed LLM requests
	// before giving up. Higher values improve reliability but may increase latency.
	// Default: 3
	RetryAttempts int `koanf:"retry_attempts" env:"LLM_RETRY_ATTEMPTS" json:"retry_attempts" yaml:"retry_attempts" mapstructure:"retry_attempts" validate:"min=0"`

	// RetryBackoffBase sets the base delay for exponential backoff retry strategy.
	//
	// The actual delay will be calculated as base * (2 ^ attempt) with optional jitter.
	// Lower values retry faster, higher values reduce server load.
	// Default: 100ms
	RetryBackoffBase time.Duration `koanf:"retry_backoff_base" env:"LLM_RETRY_BACKOFF_BASE" json:"retry_backoff_base" yaml:"retry_backoff_base" mapstructure:"retry_backoff_base"`

	// RetryBackoffMax limits the maximum delay between retry attempts.
	//
	// Prevents exponential backoff from creating extremely long delays.
	// Should be set based on user tolerance for response time.
	// Default: 10s
	RetryBackoffMax time.Duration `koanf:"retry_backoff_max" env:"LLM_RETRY_BACKOFF_MAX" json:"retry_backoff_max" yaml:"retry_backoff_max" mapstructure:"retry_backoff_max"`

	// RetryJitter enables random jitter in retry delays to avoid thundering herd.
	//
	// When enabled, adds randomness to retry delays to prevent all clients
	// from retrying simultaneously. Improves system stability under load.
	// Default: true
	RetryJitter bool `koanf:"retry_jitter" env:"LLM_RETRY_JITTER" json:"retry_jitter" yaml:"retry_jitter" mapstructure:"retry_jitter"`

	// MaxConcurrentTools limits the number of tools that can execute in parallel.
	//
	// Controls resource usage and prevents overwhelming downstream services.
	// Higher values improve throughput, lower values reduce resource contention.
	// Default: 10
	MaxConcurrentTools int `koanf:"max_concurrent_tools" env:"LLM_MAX_CONCURRENT_TOOLS" json:"max_concurrent_tools" yaml:"max_concurrent_tools" mapstructure:"max_concurrent_tools" validate:"min=0"`

	// MaxToolIterations caps the maximum number of tool-iteration loops per request.
	//
	// This acts as a global default and can be overridden by model-specific configuration
	// in project files. Set to 0 to use the orchestrator's built-in default.
	// Default: 100 (registry default)
	MaxToolIterations int `koanf:"max_tool_iterations" env:"LLM_MAX_TOOL_ITERATIONS" json:"max_tool_iterations" yaml:"max_tool_iterations" mapstructure:"max_tool_iterations" validate:"min=0"`

	// MaxSequentialToolErrors caps how many sequential tool execution/content errors
	// are tolerated for the same tool before aborting the task. Set to 0 to use
	// the orchestrator's built-in default.
	// Default: 10 (registry default)
	MaxSequentialToolErrors int `koanf:"max_sequential_tool_errors" env:"LLM_MAX_SEQUENTIAL_TOOL_ERRORS" json:"max_sequential_tool_errors" yaml:"max_sequential_tool_errors" mapstructure:"max_sequential_tool_errors" validate:"min=0"`

	// AllowedMCPNames restricts which MCP servers/tools are considered eligible
	// for advertisement and invocation. When empty, all discovered MCP tools
	// are eligible.
	AllowedMCPNames []string `koanf:"allowed_mcp_names" env:"LLM_ALLOWED_MCP_NAMES" json:"allowed_mcp_names" yaml:"allowed_mcp_names" mapstructure:"allowed_mcp_names"`

	// FailOnMCPRegistrationError enforces fail-fast behavior when registering
	// MCP configurations sourced from agents/projects. When true, MCP
	// registration failures cause service initialization to error.
	FailOnMCPRegistrationError bool `koanf:"fail_on_mcp_registration_error" env:"LLM_FAIL_ON_MCP_REGISTRATION_ERROR" json:"fail_on_mcp_registration_error" yaml:"fail_on_mcp_registration_error" mapstructure:"fail_on_mcp_registration_error"`

	// RegisterMCPs contains additional MCP configurations to be registered
	// with the MCP proxy at runtime. Represented as a generic slice to avoid
	// import cycles with engine packages.
	RegisterMCPs []map[string]any `koanf:"register_mcps" json:"register_mcps" yaml:"register_mcps" mapstructure:"register_mcps"`

	// MCPClientTimeout sets the HTTP client timeout for MCP proxy communication.
	MCPClientTimeout time.Duration `koanf:"mcp_client_timeout" env:"MCP_CLIENT_TIMEOUT" json:"mcp_client_timeout" yaml:"mcp_client_timeout" mapstructure:"mcp_client_timeout"`

	// RetryJitterPercent controls jitter strength when retry_jitter is enabled.
	RetryJitterPercent int `koanf:"retry_jitter_percent" env:"LLM_RETRY_JITTER_PERCENT" json:"retry_jitter_percent" yaml:"retry_jitter_percent" mapstructure:"retry_jitter_percent"`
}

// RateLimitConfig contains rate limiting configuration.
//
// **API Rate Limiting** protects the system from abuse and ensures fair usage
// across clients. Supports both global and per-API-key limits with Redis-backed
// distributed rate limiting.
//
// ## Example Configuration
//
//	ratelimit:
//	  global_rate:
//	    limit: 1000
//	    period: 1m
//	  api_key_rate:
//	    limit: 100
//	    period: 1m
//	  prefix: ratelimit:
//	  max_retry: 3
type RateLimitConfig struct {
	// GlobalRate applies to all requests system-wide.
	//
	// Protects against total system overload.
	GlobalRate RateConfig `koanf:"global_rate" env:"RATELIMIT_GLOBAL" json:"global_rate" yaml:"global_rate" mapstructure:"global_rate"`

	// APIKeyRate applies per API key.
	//
	// Ensures fair usage across different clients.
	APIKeyRate RateConfig `koanf:"api_key_rate" env:"RATELIMIT_API_KEY" json:"api_key_rate" yaml:"api_key_rate" mapstructure:"api_key_rate"`

	// Prefix namespaces rate limit keys in Redis.
	//
	// Default: "ratelimit:"
	Prefix string `koanf:"prefix" env:"RATELIMIT_PREFIX" json:"prefix" yaml:"prefix" mapstructure:"prefix"`

	// MaxRetry sets retry attempts for rate-limited requests.
	//
	// Default: 3
	MaxRetry int `koanf:"max_retry" env:"RATELIMIT_MAX_RETRY" json:"max_retry" yaml:"max_retry" mapstructure:"max_retry"`
}

// RateConfig represents a single rate limit configuration.
//
// **Rate Limit Definition** specifies the maximum number of requests allowed
// within a given time period. Used for both global and per-API-key limits.
//
// ## Example Configuration
//
//	rate:
//	  limit: 100      # 100 requests
//	  period: 1m      # per minute
type RateConfig struct {
	// Limit specifies the maximum number of requests allowed.
	//
	// Must be greater than 0.
	// Example: 100 for 100 requests per period
	Limit int64 `koanf:"limit" env:"LIMIT" json:"limit" yaml:"limit" mapstructure:"limit" validate:"min=1"`

	// Period defines the time window for the rate limit.
	//
	// Common values:
	//   - `"1s"`: Per second
	//   - `"1m"`: Per minute
	//   - `"1h"`: Per hour
	//   - `"24h"`: Per day
	Period time.Duration `koanf:"period" env:"PERIOD" json:"period" yaml:"period" mapstructure:"period" validate:"required"`
}

// RedisConfig contains Redis connection configuration.
//
// **Redis Configuration** defines how Compozy connects to Redis for caching,
// session management, rate limiting, and pub/sub messaging. Redis provides
// high-performance data storage and distributed coordination.
//
// ## Connection Methods
//
//  1. **Connection URL** (preferred for production):
//     ```yaml
//     redis:
//     url: "redis://user:pass@host:6379/0?sslmode=require"
//     ```
//
//  2. **Individual Parameters** (development/testing):
//     ```yaml
//     redis:
//     host: localhost
//     port: "6379"    # String format (required as of v2.0.0)
//     password: secret
//     db: 0
//     ```
//
//     **Note**: Port is now a string field. Both quoted strings ("6379") and
//     numeric literals (6379) are supported due to weakly-typed input parsing.
type RedisConfig struct {
	// URL provides a complete Redis connection string.
	//
	// Format: `redis://[user:password@]host:port/db`
	// Takes precedence over individual connection parameters.
	URL string `koanf:"url" json:"url" yaml:"url" mapstructure:"url" env:"REDIS_URL"`

	// Host specifies the Redis server hostname or IP address.
	//
	// Default: "localhost"
	Host string `koanf:"host" json:"host" yaml:"host" mapstructure:"host" env:"REDIS_HOST"`

	// Port specifies the Redis server port as a string.
	//
	// **Format**: String representation of port number (1-65535)
	// **YAML**: Both "6379" (quoted) and 6379 (numeric) are accepted
	// **Breaking Change**: Changed from int to string in v2.0.0
	//
	// Default: "6379"
	Port string `koanf:"port" json:"port" yaml:"port" mapstructure:"port" env:"REDIS_PORT"`

	// Password authenticates with Redis.
	//
	// **Security**: Use environment variables in production.
	Password string `koanf:"password" json:"password" yaml:"password" mapstructure:"password" env:"REDIS_PASSWORD"`

	// DB selects the Redis database number.
	//
	// Default: 0
	DB int `koanf:"db" json:"db" yaml:"db" mapstructure:"db" env:"REDIS_DB"`

	// MaxRetries sets the maximum number of retries before giving up.
	//
	// Default: 3
	MaxRetries int `koanf:"max_retries" json:"max_retries" yaml:"max_retries" mapstructure:"max_retries" env:"REDIS_MAX_RETRIES"`

	// PoolSize sets the maximum number of socket connections.
	//
	// Default: 10 per CPU
	PoolSize int `koanf:"pool_size" json:"pool_size" yaml:"pool_size" mapstructure:"pool_size" env:"REDIS_POOL_SIZE"`

	// MinIdleConns sets the minimum number of idle connections.
	//
	// Default: 0
	MinIdleConns int `koanf:"min_idle_conns" json:"min_idle_conns" yaml:"min_idle_conns" mapstructure:"min_idle_conns" env:"REDIS_MIN_IDLE_CONNS"`

	// MaxIdleConns sets the maximum number of idle connections.
	//
	// Default: 0
	MaxIdleConns int `koanf:"max_idle_conns" json:"max_idle_conns" yaml:"max_idle_conns" mapstructure:"max_idle_conns" env:"REDIS_MAX_IDLE_CONNS"`

	// DialTimeout sets timeout for establishing new connections.
	//
	// Default: 5s
	DialTimeout time.Duration `koanf:"dial_timeout" json:"dial_timeout" yaml:"dial_timeout" mapstructure:"dial_timeout" env:"REDIS_DIAL_TIMEOUT"`

	// ReadTimeout sets timeout for socket reads.
	//
	// Default: 3s
	ReadTimeout time.Duration `koanf:"read_timeout" json:"read_timeout" yaml:"read_timeout" mapstructure:"read_timeout" env:"REDIS_READ_TIMEOUT"`

	// WriteTimeout sets timeout for socket writes.
	//
	// Default: ReadTimeout
	WriteTimeout time.Duration `koanf:"write_timeout" json:"write_timeout" yaml:"write_timeout" mapstructure:"write_timeout" env:"REDIS_WRITE_TIMEOUT"`

	// PoolTimeout sets timeout for getting connection from pool.
	//
	// Default: ReadTimeout + 1s
	PoolTimeout time.Duration `koanf:"pool_timeout" json:"pool_timeout" yaml:"pool_timeout" mapstructure:"pool_timeout" env:"REDIS_POOL_TIMEOUT"`

	// PingTimeout sets timeout for ping command.
	//
	// Default: 1s
	PingTimeout time.Duration `koanf:"ping_timeout" json:"ping_timeout" yaml:"ping_timeout" mapstructure:"ping_timeout" env:"REDIS_PING_TIMEOUT"`

	// MinRetryBackoff sets minimum backoff between retries.
	//
	// Default: 8ms
	MinRetryBackoff time.Duration `koanf:"min_retry_backoff" json:"min_retry_backoff" yaml:"min_retry_backoff" mapstructure:"min_retry_backoff" env:"REDIS_MIN_RETRY_BACKOFF"`

	// MaxRetryBackoff sets maximum backoff between retries.
	//
	// Default: 512ms
	MaxRetryBackoff time.Duration `koanf:"max_retry_backoff" json:"max_retry_backoff" yaml:"max_retry_backoff" mapstructure:"max_retry_backoff" env:"REDIS_MAX_RETRY_BACKOFF"`

	// NotificationBufferSize sets buffer size for pub/sub notifications.
	//
	// Default: 100
	NotificationBufferSize int `koanf:"notification_buffer_size" json:"notification_buffer_size" yaml:"notification_buffer_size" mapstructure:"notification_buffer_size" env:"REDIS_NOTIFICATION_BUFFER_SIZE"`

	// TLSEnabled enables TLS encryption.
	//
	// Default: false
	TLSEnabled bool `koanf:"tls_enabled" json:"tls_enabled" yaml:"tls_enabled" mapstructure:"tls_enabled" env:"REDIS_TLS_ENABLED"`

	// TLSConfig provides custom TLS configuration.
	//
	// When TLSEnabled is true, this can be used to provide custom TLS settings.
	// If nil, default TLS configuration will be used.
	TLSConfig *tls.Config `koanf:"-" json:"-" yaml:"-" mapstructure:"-"`
}

// CacheConfig contains cache-specific configuration settings.
//
// **Distributed Caching** accelerates workflow execution by storing frequently accessed data.
// This configuration controls cache behavior and performance characteristics,
// while Redis connection settings are managed separately in RedisConfig.
//
// The cache layer supports:
//   - LLM response caching to reduce API costs
//   - Tool result caching for expensive computations
//   - Workflow state caching for distributed coordination
//   - Session data persistence across requests
//
// ## Example Configuration
//
//	cache:
//	  enabled: true
//	  ttl: 24h
//	  prefix: "compozy:cache:"
//	  max_item_size: 1048576  # 1MB
//	  compression_enabled: true
//	  compression_threshold: 1024  # 1KB
type CacheConfig struct {
	// Enabled determines if caching is active.
	//
	// When disabled, all cache operations become no-ops.
	// Useful for debugging or when Redis is unavailable.
	//
	// **Default**: `true`
	Enabled bool `koanf:"enabled" json:"enabled" yaml:"enabled" mapstructure:"enabled" env:"CACHE_ENABLED"`

	// TTL sets the default time-to-live for cached items.
	//
	// Balances data freshness with cache efficiency.
	// Can be overridden per operation.
	//
	// **Default**: `24h`
	TTL time.Duration `koanf:"ttl" json:"ttl" yaml:"ttl" mapstructure:"ttl" env:"CACHE_TTL"`

	// Prefix namespaces cache keys in Redis.
	//
	// Prevents key collisions when sharing Redis with other applications.
	// Format: `"<app>:<environment>:cache:"`
	//
	// **Default**: `"compozy:cache:"`
	Prefix string `koanf:"prefix" json:"prefix" yaml:"prefix" mapstructure:"prefix" env:"CACHE_PREFIX"`

	// MaxItemSize limits the maximum size of a single cached item.
	//
	// Prevents large objects from consuming excessive memory.
	// Items larger than this are not cached.
	//
	// **Default**: `1048576` (1MB)
	MaxItemSize int64 `koanf:"max_item_size" json:"max_item_size" yaml:"max_item_size" mapstructure:"max_item_size" env:"CACHE_MAX_ITEM_SIZE"`

	// CompressionEnabled activates data compression for cached items.
	//
	// Reduces memory usage and network bandwidth at the cost of CPU.
	// Uses gzip compression for items above CompressionThreshold.
	//
	// **Default**: `true`
	CompressionEnabled bool `koanf:"compression_enabled" json:"compression_enabled" yaml:"compression_enabled" mapstructure:"compression_enabled" env:"CACHE_COMPRESSION_ENABLED"`

	// CompressionThreshold sets the minimum size for compression.
	//
	// Items smaller than this are stored uncompressed to avoid
	// CPU overhead for minimal space savings.
	//
	// **Default**: `1024` (1KB)
	CompressionThreshold int64 `koanf:"compression_threshold" json:"compression_threshold" yaml:"compression_threshold" mapstructure:"compression_threshold" env:"CACHE_COMPRESSION_THRESHOLD"`

	// EvictionPolicy controls how items are removed when cache is full.
	//
	// Options:
	//   - `"lru"`: Least Recently Used (default)
	//   - `"lfu"`: Least Frequently Used
	//   - `"ttl"`: Time-based expiration only
	//
	// **Default**: `"lru"`
	EvictionPolicy string `koanf:"eviction_policy" json:"eviction_policy" yaml:"eviction_policy" mapstructure:"eviction_policy" env:"CACHE_EVICTION_POLICY"`

	// StatsInterval controls how often cache statistics are logged.
	//
	// Set to 0 to disable statistics logging.
	// Useful for monitoring cache hit rates and performance.
	//
	// **Default**: `5m`
	StatsInterval time.Duration `koanf:"stats_interval" json:"stats_interval" yaml:"stats_interval" mapstructure:"stats_interval" env:"CACHE_STATS_INTERVAL"`
}

// AttachmentsConfig contains global limits and policies for attachment handling.
//
// These settings control how attachments are downloaded, validated, and processed
// across the system. They apply to all attachment resolutions regardless of scope.
type AttachmentsConfig struct {
	// MaxDownloadSizeBytes caps the maximum size (in bytes) for any single download.
	// Default: 10_000_000 (10MB)
	MaxDownloadSizeBytes int `koanf:"max_download_size_bytes" env:"ATTACHMENTS_MAX_DOWNLOAD_SIZE_BYTES" json:"max_download_size_bytes" yaml:"max_download_size_bytes" mapstructure:"max_download_size_bytes" validate:"min=1"`
	// DownloadTimeout sets the timeout for downloading a single attachment.
	// Default: 30s
	DownloadTimeout time.Duration `koanf:"download_timeout"        env:"ATTACHMENTS_DOWNLOAD_TIMEOUT"        json:"download_timeout"        yaml:"download_timeout"        mapstructure:"download_timeout"`
	// MaxRedirects limits the number of HTTP redirects followed during download.
	// Default: 3
	MaxRedirects int `koanf:"max_redirects"           env:"ATTACHMENTS_MAX_REDIRECTS"           json:"max_redirects"           yaml:"max_redirects"           mapstructure:"max_redirects"           validate:"min=0"`
	// AllowedMIMETypes specifies MIME allowlists by content category.
	AllowedMIMETypes struct {
		Image []string `koanf:"image" env:"ATTACHMENTS_ALLOWED_MIME_TYPES_IMAGE" json:"image" yaml:"image" mapstructure:"image"`
		Audio []string `koanf:"audio" env:"ATTACHMENTS_ALLOWED_MIME_TYPES_AUDIO" json:"audio" yaml:"audio" mapstructure:"audio"`
		Video []string `koanf:"video" env:"ATTACHMENTS_ALLOWED_MIME_TYPES_VIDEO" json:"video" yaml:"video" mapstructure:"video"`
		PDF   []string `koanf:"pdf"   env:"ATTACHMENTS_ALLOWED_MIME_TYPES_PDF"   json:"pdf"   yaml:"pdf"   mapstructure:"pdf"`
	} `koanf:"allowed_mime_types"                                                json:"allowed_mime_types"      yaml:"allowed_mime_types"      mapstructure:"allowed_mime_types"`
	// TempDirQuotaBytes optionally caps total temp storage used by attachment resolution.
	// 0 disables the quota.
	TempDirQuotaBytes int64 `koanf:"temp_dir_quota_bytes"    env:"ATTACHMENTS_TEMP_DIR_QUOTA_BYTES"    json:"temp_dir_quota_bytes"    yaml:"temp_dir_quota_bytes"    mapstructure:"temp_dir_quota_bytes"    validate:"min=0"`
}

// WorkerConfig contains Temporal worker configuration.
//
// **Temporal Worker Configuration** controls the behavior and performance characteristics
// of Temporal workers that execute workflows and activities. These settings affect
// timeouts, retry behavior, and operational thresholds for worker health monitoring.
//
// ## Example Configuration
//
//	worker:
//	  config_store_ttl: 24h
//	  heartbeat_cleanup_timeout: 5s
type WorkerConfig struct {
	// ConfigStoreTTL sets how long worker configurations are cached.
	//
	// **Default**: `24h`
	ConfigStoreTTL time.Duration `koanf:"config_store_ttl" json:"config_store_ttl" yaml:"config_store_ttl" mapstructure:"config_store_ttl" env:"WORKER_CONFIG_STORE_TTL"`

	// HeartbeatCleanupTimeout sets timeout for heartbeat cleanup operations.
	//
	// **Default**: `5s`
	HeartbeatCleanupTimeout time.Duration `koanf:"heartbeat_cleanup_timeout" json:"heartbeat_cleanup_timeout" yaml:"heartbeat_cleanup_timeout" mapstructure:"heartbeat_cleanup_timeout" env:"WORKER_HEARTBEAT_CLEANUP_TIMEOUT"`

	// MCPShutdownTimeout sets timeout for MCP server shutdown.
	//
	// **Default**: `30s`
	MCPShutdownTimeout time.Duration `koanf:"mcp_shutdown_timeout" json:"mcp_shutdown_timeout" yaml:"mcp_shutdown_timeout" mapstructure:"mcp_shutdown_timeout" env:"WORKER_MCP_SHUTDOWN_TIMEOUT"`

	// DispatcherRetryDelay sets delay between dispatcher retry attempts.
	//
	// **Default**: `50ms`
	DispatcherRetryDelay time.Duration `koanf:"dispatcher_retry_delay" json:"dispatcher_retry_delay" yaml:"dispatcher_retry_delay" mapstructure:"dispatcher_retry_delay" env:"WORKER_DISPATCHER_RETRY_DELAY"`

	// DispatcherMaxRetries sets maximum dispatcher retry attempts.
	//
	// **Default**: `2`
	DispatcherMaxRetries int `koanf:"dispatcher_max_retries" json:"dispatcher_max_retries" yaml:"dispatcher_max_retries" mapstructure:"dispatcher_max_retries" env:"WORKER_DISPATCHER_MAX_RETRIES"`

	// MCPProxyHealthCheckTimeout sets timeout for MCP proxy health checks.
	//
	// **Default**: `10s`
	MCPProxyHealthCheckTimeout time.Duration `koanf:"mcp_proxy_health_check_timeout" json:"mcp_proxy_health_check_timeout" yaml:"mcp_proxy_health_check_timeout" mapstructure:"mcp_proxy_health_check_timeout" env:"WORKER_MCP_PROXY_HEALTH_CHECK_TIMEOUT"`
}

// MCPProxyConfig contains MCP proxy server configuration.
//
// **MCP Proxy Configuration** defines settings for the Model Context Protocol proxy server
// that manages connections between Compozy and external MCP servers.
//
// ## Example Configuration
//
//	mcp_proxy:
//	  host: 0.0.0.0
//	  port: 6001
//	  base_url: http://localhost:6001
type MCPProxyConfig struct {
	// Host specifies the network interface to bind the MCP proxy server to.
	//
	// **Default**: `"0.0.0.0"`
	Host string `koanf:"host" json:"host" yaml:"host" mapstructure:"host" env:"MCP_PROXY_HOST"`

	// Port specifies the TCP port for the MCP proxy server.
	//
	// **Default**: `6001`
	Port int `koanf:"port" json:"port" yaml:"port" mapstructure:"port" env:"MCP_PROXY_PORT"`

	// BaseURL specifies the base URL for MCP proxy API endpoints.
	//
	// **Default**: `""` (empty string)
	BaseURL string `koanf:"base_url" json:"base_url" yaml:"base_url" mapstructure:"base_url" env:"MCP_PROXY_BASE_URL"`

	// ShutdownTimeout sets timeout for graceful shutdown.
	//
	// **Default**: `30s`
	ShutdownTimeout time.Duration `koanf:"shutdown_timeout" json:"shutdown_timeout" yaml:"shutdown_timeout" mapstructure:"shutdown_timeout" env:"MCP_PROXY_SHUTDOWN_TIMEOUT"`
}

// CLIConfig contains CLI-specific configuration.
//
// **Command-Line Interface Configuration** controls the behavior of the Compozy CLI tool,
// including authentication, output formatting, and interaction modes.
//
// ## Example Configuration
//
//	cli:
//	  api_key: ${COMPOZY_API_KEY}      # Secure API authentication
//	  base_url: https://api.compozy.com # API endpoint
//	  timeout: 30s                      # Request timeout
//	  mode: normal                      # Execution mode
//	  default_format: tui               # Output format
//	  color_mode: auto                  # Terminal color handling
//	  page_size: 50                     # Results per page
//	  debug: false                      # Debug logging
//	  quiet: false                      # Suppress output
//	  interactive: true                 # Interactive prompts
type CLIConfig struct {
	// APIKey authenticates CLI requests to the Compozy API.
	//
	// **Security**: Always use environment variables for API keys.
	// Never commit API keys to version control.
	APIKey SensitiveString `koanf:"api_key" env:"COMPOZY_API_KEY" json:"APIKey" yaml:"api_key" mapstructure:"api_key" sensitive:"true"`

	// BaseURL specifies the Compozy API endpoint.
	//
	// Default: "https://api.compozy.com"
	// Use custom endpoints for self-hosted or development environments.
	BaseURL string `koanf:"base_url" env:"COMPOZY_BASE_URL" json:"BaseURL" yaml:"base_url" mapstructure:"base_url"`

	// ServerURL overrides the server URL for local development.
	//
	// This takes precedence over BaseURL when set.
	// Example: "http://localhost:8080" for local server
	ServerURL string `koanf:"server_url" env:"COMPOZY_SERVER_URL" json:"ServerURL" yaml:"server_url" mapstructure:"server_url"`

	// Timeout sets the maximum duration for API requests.
	//
	// Default: 30s
	// Increase for long-running operations like workflow execution.
	Timeout time.Duration `koanf:"timeout" env:"COMPOZY_TIMEOUT" json:"Timeout" yaml:"timeout" mapstructure:"timeout"`

	// Mode controls the CLI execution behavior.
	//
	// Available modes:
	//   - `"normal"`: Standard interactive mode (default)
	//   - `"batch"`: Non-interactive batch processing
	//   - `"script"`: Optimized for scripting (minimal output)
	Mode string `koanf:"mode" env:"COMPOZY_MODE" json:"Mode" yaml:"mode" mapstructure:"mode"`

	// DefaultFormat sets the default output format.
	//
	// Options:
	//   - `"json"`: JSON format for programmatic consumption
	//   - `"tui"`: Terminal UI with tables and formatting (default)
	//   - `"auto"`: Automatically detect based on terminal capabilities
	DefaultFormat string `koanf:"default_format" env:"COMPOZY_DEFAULT_FORMAT" json:"DefaultFormat" yaml:"default_format" mapstructure:"default_format" validate:"oneof=json tui auto"`

	// ColorMode controls terminal color output.
	//
	// Options:
	//   - `"auto"`: Detect terminal color support (default)
	//   - `"on"`: Force color output
	//   - `"off"`: Disable all color output
	ColorMode string `koanf:"color_mode" env:"COMPOZY_COLOR_MODE" json:"ColorMode" yaml:"color_mode" mapstructure:"color_mode" validate:"oneof=auto on off"`

	// PageSize sets the number of results per page in list operations.
	//
	// Default: 50
	// Range: 1-1000
	PageSize int `koanf:"page_size" env:"COMPOZY_PAGE_SIZE" json:"PageSize" yaml:"page_size" mapstructure:"page_size" validate:"min=1,max=1000"`

	// OutputFormatAlias allows custom output format aliases.
	//
	// Used internally for format customization.
	OutputFormatAlias string `koanf:"output_format_alias" env:"" json:"OutputFormatAlias" yaml:"output_format_alias" mapstructure:"output_format_alias"`

	// NoColor disables all color output regardless of terminal support.
	//
	// Overrides ColorMode when set to true.
	NoColor bool `koanf:"no_color" env:"" json:"NoColor" yaml:"no_color" mapstructure:"no_color"`

	// Debug enables verbose debug logging.
	//
	// Shows detailed API requests, responses, and internal operations.
	Debug bool `koanf:"debug" env:"COMPOZY_DEBUG" json:"Debug" yaml:"debug" mapstructure:"debug"`

	// Quiet suppresses all non-error output.
	//
	// Useful for scripting and automation.
	Quiet bool `koanf:"quiet" env:"COMPOZY_QUIET" json:"Quiet" yaml:"quiet" mapstructure:"quiet"`

	// Interactive enables interactive prompts and confirmations.
	//
	// Default: true
	// Set to false for non-interactive environments.
	Interactive bool `koanf:"interactive" env:"COMPOZY_INTERACTIVE" json:"Interactive" yaml:"interactive" mapstructure:"interactive"`

	// ConfigFile specifies a custom configuration file path.
	//
	// Default: "./compozy.yaml" or "~/.compozy/config.yaml"
	ConfigFile string `koanf:"config_file" env:"COMPOZY_CONFIG_FILE" json:"ConfigFile" yaml:"config_file" mapstructure:"config_file"`

	// CWD overrides the current working directory.
	//
	// All relative paths will be resolved from this directory.
	CWD string `koanf:"cwd" env:"COMPOZY_CWD" json:"CWD" yaml:"cwd" mapstructure:"cwd"`

	// EnvFile specifies a .env file to load environment variables from.
	//
	// Variables in this file are loaded before processing configuration.
	EnvFile string `koanf:"env_file" env:"COMPOZY_ENV_FILE" json:"EnvFile" yaml:"env_file" mapstructure:"env_file"`
}

// Service defines the configuration management service interface.
// It provides methods for loading, watching, and validating configuration.
type Service interface {
	// Load loads configuration from the specified sources with precedence order.
	Load(ctx context.Context, sources ...Source) (*Config, error)
	// Watch monitors configuration changes and invokes callback on updates.
	Watch(ctx context.Context, callback func(*Config)) error
	// Validate checks if the configuration meets all validation requirements.
	Validate(config *Config) error
	// GetSource returns the source type for a specific configuration key.
	// This tracks which source (env, CLI, YAML, default) provided each value,
	// enabling debugging and precedence verification.
	GetSource(key string) SourceType
}

// Source defines the interface for configuration sources.
type Source interface {
	// Load reads configuration from the source.
	Load() (map[string]any, error)
	// Watch monitors the source for changes.
	Watch(ctx context.Context, callback func()) error
	// Type returns the source type identifier.
	Type() SourceType
	// Close releases any resources held by the source.
	Close() error
}

// SourceType identifies the type of configuration source.
type SourceType string

const (
	SourceCLI     SourceType = "cli"
	SourceYAML    SourceType = "yaml"
	SourceEnv     SourceType = "env"
	SourceDefault SourceType = "default"
)

// Metadata contains metadata about configuration sources.
type Metadata struct {
	Sources  map[string]SourceType `json:"sources"`
	LoadedAt time.Time             `json:"loaded_at"`
}

// Default returns a Config with default values for development.
func Default() *Config {
	return defaultFromRegistry()
}

// defaultFromRegistry creates a Config using the centralized registry
func defaultFromRegistry() *Config {
	registry := definition.CreateRegistry()
	return &Config{
<<<<<<< HEAD
		Server:      buildServerConfig(registry),
		Database:    buildDatabaseConfig(registry),
		Temporal:    buildTemporalConfig(registry),
		Runtime:     buildRuntimeConfig(registry),
		Limits:      buildLimitsConfig(registry),
		Attachments: buildAttachmentsConfig(registry),
		Memory:      buildMemoryConfig(registry),
		LLM:         buildLLMConfig(registry),
		RateLimit:   buildRateLimitConfig(registry),
		CLI:         buildCLIConfig(registry),
		Redis:       buildRedisConfig(registry),
		Cache:       buildCacheConfig(registry),
		Worker:      buildWorkerConfig(registry),
		MCPProxy:    buildMCPProxyConfig(registry),
=======
		Server:    buildServerConfig(registry),
		Database:  buildDatabaseConfig(registry),
		Temporal:  buildTemporalConfig(registry),
		Runtime:   buildRuntimeConfig(registry),
		Limits:    buildLimitsConfig(registry),
		Memory:    buildMemoryConfig(registry),
		LLM:       buildLLMConfig(registry),
		RateLimit: buildRateLimitConfig(registry),
		CLI:       buildCLIConfig(registry),
		Redis:     buildRedisConfig(registry),
		Cache:     buildCacheConfig(registry),
		Worker:    buildWorkerConfig(registry),
		MCPProxy:  buildMCPProxyConfig(registry),
		Webhooks:  buildWebhooksConfig(registry),
>>>>>>> 878f8a78
	}
}

// Helper functions for type-safe registry access
func getString(registry *definition.Registry, path string) string {
	if val := registry.GetDefault(path); val != nil {
		if s, ok := val.(string); ok {
			return s
		}
	}
	return ""
}

func getInt(registry *definition.Registry, path string) int {
	if val := registry.GetDefault(path); val != nil {
		if i, ok := val.(int); ok {
			return i
		}
	}
	return 0
}

func getBool(registry *definition.Registry, path string) bool {
	if val := registry.GetDefault(path); val != nil {
		if b, ok := val.(bool); ok {
			return b
		}
	}
	return false
}

func getDuration(registry *definition.Registry, path string) time.Duration {
	if val := registry.GetDefault(path); val != nil {
		if d, ok := val.(time.Duration); ok {
			return d
		}
	}
	return 0
}

func getInt64(registry *definition.Registry, path string) int64 {
	if val := registry.GetDefault(path); val != nil {
		if i, ok := val.(int64); ok {
			return i
		}
	}
	return 0
}

func getStringSlice(registry *definition.Registry, path string) []string {
	if val := registry.GetDefault(path); val != nil {
		if slice, ok := val.([]string); ok {
			return slice
		}
		// Handle case where it might be stored as []interface{}
		if interfaceSlice, ok := val.([]any); ok {
			result := make([]string, len(interfaceSlice))
			for i, v := range interfaceSlice {
				if s, ok := v.(string); ok {
					result[i] = s
				}
			}
			return result
		}
	}
	return []string{}
}

// getMapSlice returns []map[string]any from registry defaults, tolerating []any input.
func getMapSlice(registry *definition.Registry, path string) []map[string]any {
	if val := registry.GetDefault(path); val != nil {
		if m, ok := val.([]map[string]any); ok {
			return m
		}
		if arr, ok := val.([]any); ok {
			out := make([]map[string]any, 0, len(arr))
			for _, v := range arr {
				if mv, ok := v.(map[string]any); ok {
					out = append(out, mv)
				}
			}
			return out
		}
	}
	return nil
}

func buildServerConfig(registry *definition.Registry) ServerConfig {
	return ServerConfig{
		Host:        getString(registry, "server.host"),
		Port:        getInt(registry, "server.port"),
		CORSEnabled: getBool(registry, "server.cors_enabled"),
		CORS: CORSConfig{
			AllowedOrigins:   getStringSlice(registry, "server.cors.allowed_origins"),
			AllowCredentials: getBool(registry, "server.cors.allow_credentials"),
			MaxAge:           getInt(registry, "server.cors.max_age"),
		},
		Timeout: getDuration(registry, "server.timeout"),
		Auth: AuthConfig{
			Enabled:            getBool(registry, "server.auth.enabled"),
			WorkflowExceptions: getStringSlice(registry, "server.auth.workflow_exceptions"),
			AdminKey:           SensitiveString(getString(registry, "server.auth.admin_key")),
		},
	}
}

func buildDatabaseConfig(registry *definition.Registry) DatabaseConfig {
	return DatabaseConfig{
		Host:        getString(registry, "database.host"),
		Port:        getString(registry, "database.port"),
		User:        getString(registry, "database.user"),
		Password:    getString(registry, "database.password"),
		DBName:      getString(registry, "database.name"),
		SSLMode:     getString(registry, "database.ssl_mode"),
		AutoMigrate: getBool(registry, "database.auto_migrate"),
	}
}

func buildTemporalConfig(registry *definition.Registry) TemporalConfig {
	return TemporalConfig{
		HostPort:  getString(registry, "temporal.host_port"),
		Namespace: getString(registry, "temporal.namespace"),
		TaskQueue: getString(registry, "temporal.task_queue"),
	}
}

func buildRuntimeConfig(registry *definition.Registry) RuntimeConfig {
	return RuntimeConfig{
		Environment:                 getString(registry, "runtime.environment"),
		LogLevel:                    getString(registry, "runtime.log_level"),
		DispatcherHeartbeatInterval: getDuration(registry, "runtime.dispatcher_heartbeat_interval"),
		DispatcherHeartbeatTTL:      getDuration(registry, "runtime.dispatcher_heartbeat_ttl"),
		DispatcherStaleThreshold:    getDuration(registry, "runtime.dispatcher_stale_threshold"),
		AsyncTokenCounterWorkers:    getInt(registry, "runtime.async_token_counter_workers"),
		AsyncTokenCounterBufferSize: getInt(registry, "runtime.async_token_counter_buffer_size"),
		ToolExecutionTimeout:        getDuration(registry, "runtime.tool_execution_timeout"),
		RuntimeType:                 getString(registry, "runtime.runtime_type"),
		EntrypointPath:              getString(registry, "runtime.entrypoint_path"),
		BunPermissions:              getStringSlice(registry, "runtime.bun_permissions"),
	}
}

func buildLimitsConfig(registry *definition.Registry) LimitsConfig {
	return LimitsConfig{
		MaxNestingDepth:       getInt(registry, "limits.max_nesting_depth"),
		MaxStringLength:       getInt(registry, "limits.max_string_length"),
		MaxMessageContent:     getInt(registry, "limits.max_message_content"),
		MaxTotalContentSize:   getInt(registry, "limits.max_total_content_size"),
		MaxTaskContextDepth:   getInt(registry, "limits.max_task_context_depth"),
		ParentUpdateBatchSize: getInt(registry, "limits.parent_update_batch_size"),
	}
}

func buildMemoryConfig(registry *definition.Registry) MemoryConfig {
	return MemoryConfig{
		Prefix:     getString(registry, "memory.prefix"),
		TTL:        getDuration(registry, "memory.ttl"),
		MaxEntries: getInt(registry, "memory.max_entries"),
	}
}

func buildLLMConfig(registry *definition.Registry) LLMConfig {
	return LLMConfig{
		ProxyURL:                   getString(registry, "llm.proxy_url"),
		MCPReadinessTimeout:        getDuration(registry, "llm.mcp_readiness_timeout"),
		MCPReadinessPollInterval:   getDuration(registry, "llm.mcp_readiness_poll_interval"),
		MCPHeaderTemplateStrict:    getBool(registry, "llm.mcp_header_template_strict"),
		RetryAttempts:              getInt(registry, "llm.retry_attempts"),
		RetryBackoffBase:           getDuration(registry, "llm.retry_backoff_base"),
		RetryBackoffMax:            getDuration(registry, "llm.retry_backoff_max"),
		RetryJitter:                getBool(registry, "llm.retry_jitter"),
		MaxConcurrentTools:         getInt(registry, "llm.max_concurrent_tools"),
		MaxToolIterations:          getInt(registry, "llm.max_tool_iterations"),
		MaxSequentialToolErrors:    getInt(registry, "llm.max_sequential_tool_errors"),
		AllowedMCPNames:            getStringSlice(registry, "llm.allowed_mcp_names"),
		FailOnMCPRegistrationError: getBool(registry, "llm.fail_on_mcp_registration_error"),
		RegisterMCPs:               getMapSlice(registry, "llm.register_mcps"),
		MCPClientTimeout:           getDuration(registry, "llm.mcp_client_timeout"),
		RetryJitterPercent:         getInt(registry, "llm.retry_jitter_percent"),
	}
}

func buildRateLimitConfig(registry *definition.Registry) RateLimitConfig {
	return RateLimitConfig{
		GlobalRate: RateConfig{
			Limit:  getInt64(registry, "ratelimit.global_rate.limit"),
			Period: getDuration(registry, "ratelimit.global_rate.period"),
		},
		APIKeyRate: RateConfig{
			Limit:  getInt64(registry, "ratelimit.api_key_rate.limit"),
			Period: getDuration(registry, "ratelimit.api_key_rate.period"),
		},
		Prefix:   getString(registry, "ratelimit.prefix"),
		MaxRetry: getInt(registry, "ratelimit.max_retry"),
	}
}

func buildCLIConfig(registry *definition.Registry) CLIConfig {
	return CLIConfig{
		APIKey:            SensitiveString(getString(registry, "cli.api_key")),
		BaseURL:           getString(registry, "cli.base_url"),
		Timeout:           getDuration(registry, "cli.timeout"),
		Mode:              getString(registry, "cli.mode"),
		DefaultFormat:     getString(registry, "cli.default_format"),
		ColorMode:         getString(registry, "cli.color_mode"),
		PageSize:          getInt(registry, "cli.page_size"),
		OutputFormatAlias: getString(registry, "cli.output_format_alias"),
		NoColor:           getBool(registry, "cli.no_color"),
		Debug:             getBool(registry, "cli.debug"),
		Quiet:             getBool(registry, "cli.quiet"),
		Interactive:       getBool(registry, "cli.interactive"),
		ConfigFile:        getString(registry, "cli.config_file"),
		CWD:               getString(registry, "cli.cwd"),
		EnvFile:           getString(registry, "cli.env_file"),
	}
}

func buildRedisConfig(registry *definition.Registry) RedisConfig {
	return RedisConfig{
		URL:                    getString(registry, "redis.url"),
		Host:                   getString(registry, "redis.host"),
		Port:                   getString(registry, "redis.port"),
		Password:               getString(registry, "redis.password"),
		DB:                     getInt(registry, "redis.db"),
		MaxRetries:             getInt(registry, "redis.max_retries"),
		PoolSize:               getInt(registry, "redis.pool_size"),
		MinIdleConns:           getInt(registry, "redis.min_idle_conns"),
		MaxIdleConns:           getInt(registry, "redis.max_idle_conns"),
		DialTimeout:            getDuration(registry, "redis.dial_timeout"),
		ReadTimeout:            getDuration(registry, "redis.read_timeout"),
		WriteTimeout:           getDuration(registry, "redis.write_timeout"),
		PoolTimeout:            getDuration(registry, "redis.pool_timeout"),
		PingTimeout:            getDuration(registry, "redis.ping_timeout"),
		MinRetryBackoff:        getDuration(registry, "redis.min_retry_backoff"),
		MaxRetryBackoff:        getDuration(registry, "redis.max_retry_backoff"),
		NotificationBufferSize: getInt(registry, "redis.notification_buffer_size"),
		TLSEnabled:             getBool(registry, "redis.tls_enabled"),
	}
}

func buildCacheConfig(registry *definition.Registry) CacheConfig {
	return CacheConfig{
		Enabled:              getBool(registry, "cache.enabled"),
		TTL:                  getDuration(registry, "cache.ttl"),
		Prefix:               getString(registry, "cache.prefix"),
		MaxItemSize:          getInt64(registry, "cache.max_item_size"),
		CompressionEnabled:   getBool(registry, "cache.compression_enabled"),
		CompressionThreshold: getInt64(registry, "cache.compression_threshold"),
		EvictionPolicy:       getString(registry, "cache.eviction_policy"),
		StatsInterval:        getDuration(registry, "cache.stats_interval"),
	}
}

func buildWorkerConfig(registry *definition.Registry) WorkerConfig {
	return WorkerConfig{
		ConfigStoreTTL:             getDuration(registry, "worker.config_store_ttl"),
		HeartbeatCleanupTimeout:    getDuration(registry, "worker.heartbeat_cleanup_timeout"),
		MCPShutdownTimeout:         getDuration(registry, "worker.mcp_shutdown_timeout"),
		DispatcherRetryDelay:       getDuration(registry, "worker.dispatcher_retry_delay"),
		DispatcherMaxRetries:       getInt(registry, "worker.dispatcher_max_retries"),
		MCPProxyHealthCheckTimeout: getDuration(registry, "worker.mcp_proxy_health_check_timeout"),
	}
}

func buildMCPProxyConfig(registry *definition.Registry) MCPProxyConfig {
	return MCPProxyConfig{
		Host:            getString(registry, "mcp_proxy.host"),
		Port:            getInt(registry, "mcp_proxy.port"),
		BaseURL:         getString(registry, "mcp_proxy.base_url"),
		ShutdownTimeout: getDuration(registry, "mcp_proxy.shutdown_timeout"),
	}
}

<<<<<<< HEAD
func buildAttachmentsConfig(registry *definition.Registry) AttachmentsConfig {
	cfg := AttachmentsConfig{
		MaxDownloadSizeBytes: getInt(registry, "attachments.max_download_size_bytes"),
		DownloadTimeout:      getDuration(registry, "attachments.download_timeout"),
		MaxRedirects:         getInt(registry, "attachments.max_redirects"),
		TempDirQuotaBytes:    getInt64(registry, "attachments.temp_dir_quota_bytes"),
	}
	cfg.AllowedMIMETypes.Image = getStringSlice(registry, "attachments.allowed_mime_types.image")
	cfg.AllowedMIMETypes.Audio = getStringSlice(registry, "attachments.allowed_mime_types.audio")
	cfg.AllowedMIMETypes.Video = getStringSlice(registry, "attachments.allowed_mime_types.video")
	cfg.AllowedMIMETypes.PDF = getStringSlice(registry, "attachments.allowed_mime_types.pdf")
	return cfg
=======
// WebhooksConfig contains webhook processing and validation configuration.
type WebhooksConfig struct {
	// DefaultMethod specifies the default HTTP method for webhook requests.
	DefaultMethod string `koanf:"default_method"     json:"default_method"     yaml:"default_method"     mapstructure:"default_method"     env:"WEBHOOKS_DEFAULT_METHOD"     validate:"oneof=GET POST PUT DELETE PATCH HEAD OPTIONS"`
	// DefaultMaxBody specifies the default maximum body size for webhook requests (in bytes).
	DefaultMaxBody int64 `koanf:"default_max_body"   json:"default_max_body"   yaml:"default_max_body"   mapstructure:"default_max_body"   env:"WEBHOOKS_DEFAULT_MAX_BODY"   validate:"min=1"`
	// DefaultDedupeTTL specifies the default time-to-live for webhook deduplication.
	DefaultDedupeTTL time.Duration `koanf:"default_dedupe_ttl" json:"default_dedupe_ttl" yaml:"default_dedupe_ttl" mapstructure:"default_dedupe_ttl" env:"WEBHOOKS_DEFAULT_DEDUPE_TTL" validate:"min=0"`
	// StripeSkew specifies the allowed timestamp skew for Stripe webhook verification.
	StripeSkew time.Duration `koanf:"stripe_skew"        json:"stripe_skew"        yaml:"stripe_skew"        mapstructure:"stripe_skew"        env:"WEBHOOKS_STRIPE_SKEW"        validate:"min=0"`
}

func buildWebhooksConfig(registry *definition.Registry) WebhooksConfig {
	return WebhooksConfig{
		DefaultMethod:    getString(registry, "webhooks.default_method"),
		DefaultMaxBody:   getInt64(registry, "webhooks.default_max_body"),
		DefaultDedupeTTL: getDuration(registry, "webhooks.default_dedupe_ttl"),
		StripeSkew:       getDuration(registry, "webhooks.stripe_skew"),
	}
>>>>>>> 878f8a78
}<|MERGE_RESOLUTION|>--- conflicted
+++ resolved
@@ -102,17 +102,15 @@
 	// $ref: schema://application#mcpproxy
 	MCPProxy MCPProxyConfig `koanf:"mcp_proxy" json:"mcp_proxy" yaml:"mcp_proxy" mapstructure:"mcp_proxy" validate:"required"`
 
-<<<<<<< HEAD
 	// Attachments configures global attachment handling limits and policies.
 	//
 	// $ref: schema://application#attachments
 	Attachments AttachmentsConfig `koanf:"attachments" json:"attachments" yaml:"attachments" mapstructure:"attachments"`
-=======
+
 	// Webhooks configures webhook processing and validation settings.
 	//
 	// $ref: schema://application#webhooks
 	Webhooks WebhooksConfig `koanf:"webhooks" json:"webhooks" yaml:"webhooks" mapstructure:"webhooks"`
->>>>>>> 878f8a78
 }
 
 // ServerConfig contains HTTP server configuration.
@@ -1126,7 +1124,6 @@
 func defaultFromRegistry() *Config {
 	registry := definition.CreateRegistry()
 	return &Config{
-<<<<<<< HEAD
 		Server:      buildServerConfig(registry),
 		Database:    buildDatabaseConfig(registry),
 		Temporal:    buildTemporalConfig(registry),
@@ -1141,22 +1138,7 @@
 		Cache:       buildCacheConfig(registry),
 		Worker:      buildWorkerConfig(registry),
 		MCPProxy:    buildMCPProxyConfig(registry),
-=======
-		Server:    buildServerConfig(registry),
-		Database:  buildDatabaseConfig(registry),
-		Temporal:  buildTemporalConfig(registry),
-		Runtime:   buildRuntimeConfig(registry),
-		Limits:    buildLimitsConfig(registry),
-		Memory:    buildMemoryConfig(registry),
-		LLM:       buildLLMConfig(registry),
-		RateLimit: buildRateLimitConfig(registry),
-		CLI:       buildCLIConfig(registry),
-		Redis:     buildRedisConfig(registry),
-		Cache:     buildCacheConfig(registry),
-		Worker:    buildWorkerConfig(registry),
-		MCPProxy:  buildMCPProxyConfig(registry),
-		Webhooks:  buildWebhooksConfig(registry),
->>>>>>> 878f8a78
+		Webhooks:    buildWebhooksConfig(registry),
 	}
 }
 
@@ -1430,7 +1412,6 @@
 	}
 }
 
-<<<<<<< HEAD
 func buildAttachmentsConfig(registry *definition.Registry) AttachmentsConfig {
 	cfg := AttachmentsConfig{
 		MaxDownloadSizeBytes: getInt(registry, "attachments.max_download_size_bytes"),
@@ -1443,17 +1424,14 @@
 	cfg.AllowedMIMETypes.Video = getStringSlice(registry, "attachments.allowed_mime_types.video")
 	cfg.AllowedMIMETypes.PDF = getStringSlice(registry, "attachments.allowed_mime_types.pdf")
 	return cfg
-=======
+}
+
 // WebhooksConfig contains webhook processing and validation configuration.
 type WebhooksConfig struct {
-	// DefaultMethod specifies the default HTTP method for webhook requests.
-	DefaultMethod string `koanf:"default_method"     json:"default_method"     yaml:"default_method"     mapstructure:"default_method"     env:"WEBHOOKS_DEFAULT_METHOD"     validate:"oneof=GET POST PUT DELETE PATCH HEAD OPTIONS"`
-	// DefaultMaxBody specifies the default maximum body size for webhook requests (in bytes).
-	DefaultMaxBody int64 `koanf:"default_max_body"   json:"default_max_body"   yaml:"default_max_body"   mapstructure:"default_max_body"   env:"WEBHOOKS_DEFAULT_MAX_BODY"   validate:"min=1"`
-	// DefaultDedupeTTL specifies the default time-to-live for webhook deduplication.
+	DefaultMethod    string        `koanf:"default_method"     json:"default_method"     yaml:"default_method"     mapstructure:"default_method"     env:"WEBHOOKS_DEFAULT_METHOD"     validate:"oneof=GET POST PUT DELETE PATCH HEAD OPTIONS"`
+	DefaultMaxBody   int64         `koanf:"default_max_body"   json:"default_max_body"   yaml:"default_max_body"   mapstructure:"default_max_body"   env:"WEBHOOKS_DEFAULT_MAX_BODY"   validate:"min=1"`
 	DefaultDedupeTTL time.Duration `koanf:"default_dedupe_ttl" json:"default_dedupe_ttl" yaml:"default_dedupe_ttl" mapstructure:"default_dedupe_ttl" env:"WEBHOOKS_DEFAULT_DEDUPE_TTL" validate:"min=0"`
-	// StripeSkew specifies the allowed timestamp skew for Stripe webhook verification.
-	StripeSkew time.Duration `koanf:"stripe_skew"        json:"stripe_skew"        yaml:"stripe_skew"        mapstructure:"stripe_skew"        env:"WEBHOOKS_STRIPE_SKEW"        validate:"min=0"`
+	StripeSkew       time.Duration `koanf:"stripe_skew"        json:"stripe_skew"        yaml:"stripe_skew"        mapstructure:"stripe_skew"        env:"WEBHOOKS_STRIPE_SKEW"        validate:"min=0"`
 }
 
 func buildWebhooksConfig(registry *definition.Registry) WebhooksConfig {
@@ -1463,5 +1441,4 @@
 		DefaultDedupeTTL: getDuration(registry, "webhooks.default_dedupe_ttl"),
 		StripeSkew:       getDuration(registry, "webhooks.stripe_skew"),
 	}
->>>>>>> 878f8a78
 }