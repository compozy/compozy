# Development Guide

This file provides comprehensive guidance for working with the Compozy codebase, including development commands, standards, and workflow patterns.

<critical>
- **MANDOTORY READ THIS FILES** before proceed
  - Go coding standards: [go-coding-standards.mdc](.cursor/rules/go-coding-standards.mdc)
  - Architecture patterns: [architecture.mdc](.cursor/rules/architecture.mdc)
  - Testing requirements: [test-standards.mdc](.cursor/rules/test-standards.mdc)
  - No Backwards Compatibility: [backwards-compatibility.mdc](.cursor/rules/backwards-compatibility.mdc)
  - Constants & magic numbers: [magic-numbers.mdc](.cursor/rules/magic-numbers.mdc)
  - API standards: [api-standards.mdc](.cursor/rules/api-standards.mdc)
  - Global Config: [global-config.mdc](.cursor/rules/global-config.mdc)
  - Logger Config: [logger-config.mdc](.cursor/rules/logger-config.mdc)
  - Magic Numbers: [magic-numbers.mdc](.cursor/rules/magic-numbers.mdc)
  - No Line Breaks: [no-linebreaks.mdc](.cursor/rules/no-linebreaks.mdc)

**Quick Read Command:**
Use this one-liner to read all at once:

```bash
cat .cursor/rules/{go-coding-standards,architecture,test-standards,backwards-compatibility,magic-numbers,api-standards,global-config,logger-config,no-linebreaks}.mdc
```

- **MANDATORY REQUIREMENTS:**
  - **ALWAYS** check dependent files APIs before write tests to avoid write wrong code
  - **ALWAYS** verify against PRD and tech specs - NEVER make assumptions (if applied)
<<<<<<< HEAD
=======
  - **NEVER** use `git checkout` or any other command to reset a file, even if it roptuded, if this happen you need to stop everything and warn instead of do the reset
>>>>>>> c089607c
  - **NEVER** use workarounds, especially in tests - implement proper solutions
  - **NEVER** create functions with more than 50 lines of code, always prefer to create smaller functions (PRIORITY HIGH)
  - **MUST** use `logger.FromContext(ctx)` - NEVER pass a logger as a parameter or via DI
  - **MUST** use `config.FromContext(ctx)` to read configuration in all code paths
  - **NEVER** use any global configuration singleton.
  - **MUST** inherit context properly - NEVER use context.Background() in runtime code paths
  - **MUST** run `make lint` and `make test` before completing ANY subtask
  - **ALWAYS CHECK** the .cursor/rules/zen-mcp-tools.mdc if you are using Zen MCP tools
  - **ALWAYS CHECK** the .cursor/rules/test-standards.mdc if you are writing tests
  - **YOU CAN ONLY** finish a task if `make lint` and `make tests` are passing, your task should not finish before this
  - **MUST** inherit context properly - NEVER use context.Background() in runtime code paths
  - **YOU MUST NEED** to use perplexity and context7 to get updated information when dealing with external libraries or tools and **NEVER RELY** only in the models data

### For complex/big tasks

- **YOU MUST** use Zen MCP (with Gemini 2.5 Pro) debug, analyze or tracer complex flow **BEFORE INITIATE A TASK**
- **YOU MUST** use Zen MCP (with Gemini 2.5 Pro and O3) codereview tool **AFTER FINISH A TASK**
- **YOU MUST ALWAYS** show all recommendations/issues from a Zen MCP review, does not matter if they are related to your task or not, you **NEED TO ALWAYS** show them.

**Enforcement:** Violating these standards results in immediate task rejection.
</critical>

## Project Overview

Compozy is a **Next-level Agentic Orchestration Platform** that enables building AI-powered applications through declarative YAML configuration and a robust Go backend. It integrates with various LLM providers and supports the Model Context Protocol (MCP) for extending AI capabilities.

## Development Commands

### Essential Commands

```bash
# Quick setup
make deps && make start-docker && make migrate-up
# Start development server with hot reload
make dev
# Run tests (excludes E2E/slow tests)
make test
# Run all tests including E2E
make test
# Format and lint code (ALWAYS run before committing)
make fmt && make lint
# Run specific test
go test -v ./engine/task -run TestExecutor_Execute
```

### Database Commands

```bash
make migrate-up     # Apply migrations
make migrate-down   # Rollback last migration
make migrate-status # Check migration status
make reset-db       # Reset database completely
```

## Architecture & Project Structure

**📁 Complete project structure, technology stack, and architectural patterns:** See .cursor/rules/project-structure.mdc

## Compozy Configuration Examples

For YAML configuration patterns and examples you can see .cursor/rules/compozy/\*.mdc files

## Rules Files

**All rule files are located in `.cursor/rules/` and use semantic XML tags for better context and AI understanding.**<|MERGE_RESOLUTION|>--- conflicted
+++ resolved
@@ -25,10 +25,7 @@
 - **MANDATORY REQUIREMENTS:**
   - **ALWAYS** check dependent files APIs before write tests to avoid write wrong code
   - **ALWAYS** verify against PRD and tech specs - NEVER make assumptions (if applied)
-<<<<<<< HEAD
-=======
   - **NEVER** use `git checkout` or any other command to reset a file, even if it roptuded, if this happen you need to stop everything and warn instead of do the reset
->>>>>>> c089607c
   - **NEVER** use workarounds, especially in tests - implement proper solutions
   - **NEVER** create functions with more than 50 lines of code, always prefer to create smaller functions (PRIORITY HIGH)
   - **MUST** use `logger.FromContext(ctx)` - NEVER pass a logger as a parameter or via DI
