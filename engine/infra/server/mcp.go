package server

import (
	"context"
	"fmt"
	"net/http"
	"time"

	"github.com/compozy/compozy/pkg/config"
	"github.com/compozy/compozy/pkg/logger"
	mcpproxy "github.com/compozy/compozy/pkg/mcp-proxy"
)

func (s *Server) setupMCPProxy(ctx context.Context) (func(), error) {
	log := logger.FromContext(ctx)
	cfg := config.FromContext(ctx)
	if cfg == nil {
		return nil, fmt.Errorf("configuration missing from context; attach a manager with config.ContextWithManager")
	}
	if !shouldEmbedMCPProxy(cfg) {
		return func() {}, nil
	}
	host, portStr := normalizeMCPHostAndPort(cfg)
	initialBase := initialMCPBaseURL(host, portStr, cfg.MCPProxy.BaseURL)
	server, driver, err := s.newMCPProxyServer(ctx, cfg, host, portStr, initialBase, cfg.MCPProxy.ShutdownTimeout)
	if err != nil {
		return nil, fmt.Errorf("failed to initialize MCP proxy: %w", err)
	}
	go func() {
		if err := server.Start(ctx); err != nil {
			logger.FromContext(ctx).Error("Embedded MCP proxy exited with error", "error", err)
		}
	}()
	cmCfg := clientManagerConfigFromApp(cfg)
	total := mcpProbeTimeout(cfg)
	client := &http.Client{Timeout: cmCfg.DefaultRequestTimeout}
	bctx, bcancel := context.WithTimeout(ctx, total)
	select {
	case <-server.Bound():
	case <-bctx.Done():
		bcancel()
		ctx2, cancel := context.WithTimeout(context.WithoutCancel(ctx), cfg.MCPProxy.ShutdownTimeout)
		if stopErr := server.Stop(ctx2); stopErr != nil {
			logger.FromContext(ctx).Warn("Failed to stop embedded MCP proxy after bind timeout", "error", stopErr)
		}
		cancel()
		return nil, fmt.Errorf("embedded MCP proxy did not bind within timeout")
	}
	bcancel()
	baseURL := server.BaseURL()
	s.mcpBaseURL = baseURL
	poll := cfg.LLM.MCPReadinessPollInterval
	if poll <= 0 {
		poll = 500 * time.Millisecond
	}
	ready := s.awaitMCPProxyReady(ctx, client, baseURL, total, cmCfg.DefaultRequestTimeout, poll)
	if !ready {
		ctx2, cancel := context.WithTimeout(context.WithoutCancel(ctx), cfg.MCPProxy.ShutdownTimeout)
		if stopErr := server.Stop(ctx2); stopErr != nil {
			logger.FromContext(ctx).Warn("Failed to stop embedded MCP proxy after readiness failure", "error", stopErr)
		}
		cancel()
		return nil, fmt.Errorf("embedded MCP proxy failed readiness within timeout: %s", baseURL)
	}
	s.afterMCPReady(ctx, cfg, baseURL, driver)
	cleanup := func() {
		ctx2, cancel := context.WithTimeout(context.WithoutCancel(ctx), cfg.MCPProxy.ShutdownTimeout)
		defer cancel()
		if err := server.Stop(ctx2); err != nil {
			log.Warn("Failed to stop embedded MCP proxy", "error", err)
		}
		s.setMCPReady(false)
		s.onReadinessMaybeChanged("mcp_stopped")
	}
	s.mcpProxy = server
	return cleanup, nil
}

func (s *Server) awaitMCPProxyReady(
	ctx context.Context,
	client *http.Client,
	baseURL string,
	total time.Duration,
	requestTimeout time.Duration,
	pollInterval time.Duration,
) bool {
	cfg := config.FromContext(ctx)
<<<<<<< HEAD
	configuredPoll := cfg.LLM.MCPReadinessPollInterval
	if configuredPoll > 0 {
		pollInterval = configuredPoll
	}
	if pollInterval <= 0 {
		pollInterval = 200 * time.Millisecond
	}
	reqTimeout := requestTimeout
	if cfg.LLM.MCPClientTimeout > reqTimeout {
		reqTimeout = cfg.LLM.MCPClientTimeout
	}
=======
	configuredPoll := pollInterval
	if cfg != nil && cfg.LLM.MCPReadinessPollInterval > 0 {
		configuredPoll = cfg.LLM.MCPReadinessPollInterval
	}
	if configuredPoll <= 0 {
		configuredPoll = 200 * time.Millisecond
	}
	reqTimeout := requestTimeout
	if cfg != nil && cfg.LLM.MCPClientTimeout > 0 {
		reqTimeout = cfg.LLM.MCPClientTimeout
	}
>>>>>>> adfc1086
	if reqTimeout <= 0 {
		reqTimeout = mcpproxy.DefaultRequestTimeout
	}
	deadline := time.Now().Add(total)
	for time.Now().Before(deadline) {
		select {
		case <-ctx.Done():
			return false
		default:
		}
		rctx, cancel := context.WithTimeout(ctx, reqTimeout)
		req, reqErr := http.NewRequestWithContext(rctx, http.MethodGet, baseURL+"/healthz", http.NoBody)
		if reqErr != nil {
			cancel()
<<<<<<< HEAD
			logger.FromContext(ctx).
				Error("failed to create MCP readiness request", "error", reqErr, "url", baseURL+"/healthz")
			return false
=======
			time.Sleep(configuredPoll)
			continue
>>>>>>> adfc1086
		}
		resp, err := client.Do(req)
		if err == nil && resp != nil && resp.StatusCode == http.StatusOK {
			_ = resp.Body.Close()
			cancel()
			return true
		}
		if resp != nil {
			_ = resp.Body.Close()
		}
		cancel()
		time.Sleep(configuredPoll)
	}
	return false
}

func (s *Server) afterMCPReady(ctx context.Context, cfg *config.Config, baseURL, driver string) {
	s.setMCPReady(true)
	s.onReadinessMaybeChanged("mcp_ready")
	log := logger.FromContext(ctx)
	if cfg.MCPProxy.Mode == modeStandalone {
		if cfg.LLM.ProxyURL != baseURL {
			cfg.LLM.ProxyURL = baseURL
			log.Info("Set LLM proxy URL from embedded MCP proxy", "proxy_url", baseURL)
		}
	} else if cfg.LLM.ProxyURL == "" {
		cfg.LLM.ProxyURL = baseURL
		log.Info("Set LLM proxy URL from embedded MCP proxy", "proxy_url", baseURL)
	}
	log.Info(
		"Embedded MCP proxy started",
		"mode", cfg.MCPProxy.Mode,
		"mcp_storage_driver", driver,
		"base_url", baseURL,
	)
}

func normalizeMCPHostAndPort(cfg *config.Config) (string, string) {
	host := cfg.MCPProxy.Host
	if host == "" {
		host = "127.0.0.1"
	}
	if cfg.MCPProxy.Port <= 0 {
		return host, "0"
	}
	return host, fmt.Sprintf("%d", cfg.MCPProxy.Port)
}

func initialMCPBaseURL(host, portStr, cfgBase string) string {
	if cfgBase != "" {
		return cfgBase
	}
	bhost := host
	if host == "0.0.0.0" || host == "::" {
		bhost = "127.0.0.1"
	}
	return fmt.Sprintf("http://%s:%s", bhost, portStr)
}

func mcpProbeTimeout(cfg *config.Config) time.Duration {
	if cfg.Worker.MCPProxyHealthCheckTimeout <= 0 {
		return 10 * time.Second
	}
	return cfg.Worker.MCPProxyHealthCheckTimeout
}

func (s *Server) newMCPProxyServer(
	ctx context.Context,
	cfg *config.Config,
	host string,
	port string,
	baseURL string,
	shutdown time.Duration,
) (*mcpproxy.Server, string, error) {
	storageCfg := storageConfigForMCP(cfg)
	storage, err := mcpproxy.NewStorage(ctx, storageCfg)
	if err != nil {
		return nil, "", fmt.Errorf("failed to initialize MCP storage: %w", err)
	}
	cmCfg := clientManagerConfigFromApp(cfg)
	logger.FromContext(ctx).Debug(
		"Configured MCP client manager timeouts",
		"connect_timeout", cmCfg.DefaultConnectTimeout,
		"request_timeout", cmCfg.DefaultRequestTimeout,
	)
	cm := mcpproxy.NewMCPClientManager(ctx, storage, cmCfg)
	mcfg := &mcpproxy.Config{
		Host:               host,
		Port:               port,
		BaseURL:            baseURL,
		ShutdownTimeout:    shutdown,
		UseOSSignalHandler: false,
	}
	server := mcpproxy.NewServer(mcfg, storage, cm)
	return server, string(storageCfg.Type), nil
}

func shouldEmbedMCPProxy(cfg *config.Config) bool {
	if cfg == nil {
		return false
	}
	if cfg.MCPProxy.Mode != modeStandalone {
		return false
	}
	return true
}

func clientManagerConfigFromApp(cfg *config.Config) *mcpproxy.ClientManagerConfig {
	cmCfg := mcpproxy.DefaultClientManagerConfig()
	if cfg == nil {
		return cmCfg
	}
	timeout := cfg.LLM.MCPClientTimeout
	if cfg.LLM.MCPReadinessTimeout > timeout {
		timeout = cfg.LLM.MCPReadinessTimeout
	}
	if timeout <= 0 {
		return cmCfg
	}
	if timeout < mcpproxy.DefaultConnectTimeout {
		timeout = mcpproxy.DefaultConnectTimeout
	}
	cmCfg.DefaultConnectTimeout = timeout
	if cmCfg.DefaultRequestTimeout <= 0 || timeout > cmCfg.DefaultRequestTimeout {
		cmCfg.DefaultRequestTimeout = timeout
	}
	return cmCfg
}

func storageConfigForMCP(cfg *config.Config) *mcpproxy.StorageConfig {
	if cfg == nil {
		return mcpproxy.DefaultStorageConfig()
	}
	if !isRedisConfigured(cfg) {
		return &mcpproxy.StorageConfig{Type: mcpproxy.StorageTypeMemory}
	}
	app := cfg.Redis
	redisCfg := &mcpproxy.RedisConfig{
		URL:             app.URL,
		Addr:            redisAddr(app.Host, app.Port),
		Password:        app.Password,
		DB:              app.DB,
		PoolSize:        app.PoolSize,
		MinIdleConns:    app.MinIdleConns,
		MaxRetries:      app.MaxRetries,
		DialTimeout:     app.DialTimeout,
		ReadTimeout:     app.ReadTimeout,
		WriteTimeout:    app.WriteTimeout,
		PoolTimeout:     app.PoolTimeout,
		MinRetryBackoff: app.MinRetryBackoff,
		MaxRetryBackoff: app.MaxRetryBackoff,
		TLSEnabled:      app.TLSEnabled,
		TLSConfig:       app.TLSConfig,
	}
	return &mcpproxy.StorageConfig{Type: mcpproxy.StorageTypeRedis, Redis: redisCfg}
}

func redisAddr(host, port string) string {
	if host == "" || port == "" {
		return ""
	}
	return fmt.Sprintf("%s:%s", host, port)
}<|MERGE_RESOLUTION|>--- conflicted
+++ resolved
@@ -85,19 +85,6 @@
 	pollInterval time.Duration,
 ) bool {
 	cfg := config.FromContext(ctx)
-<<<<<<< HEAD
-	configuredPoll := cfg.LLM.MCPReadinessPollInterval
-	if configuredPoll > 0 {
-		pollInterval = configuredPoll
-	}
-	if pollInterval <= 0 {
-		pollInterval = 200 * time.Millisecond
-	}
-	reqTimeout := requestTimeout
-	if cfg.LLM.MCPClientTimeout > reqTimeout {
-		reqTimeout = cfg.LLM.MCPClientTimeout
-	}
-=======
 	configuredPoll := pollInterval
 	if cfg != nil && cfg.LLM.MCPReadinessPollInterval > 0 {
 		configuredPoll = cfg.LLM.MCPReadinessPollInterval
@@ -106,10 +93,9 @@
 		configuredPoll = 200 * time.Millisecond
 	}
 	reqTimeout := requestTimeout
-	if cfg != nil && cfg.LLM.MCPClientTimeout > 0 {
+	if cfg != nil && cfg.LLM.MCPClientTimeout > reqTimeout {
 		reqTimeout = cfg.LLM.MCPClientTimeout
 	}
->>>>>>> adfc1086
 	if reqTimeout <= 0 {
 		reqTimeout = mcpproxy.DefaultRequestTimeout
 	}
@@ -124,14 +110,10 @@
 		req, reqErr := http.NewRequestWithContext(rctx, http.MethodGet, baseURL+"/healthz", http.NoBody)
 		if reqErr != nil {
 			cancel()
-<<<<<<< HEAD
 			logger.FromContext(ctx).
 				Error("failed to create MCP readiness request", "error", reqErr, "url", baseURL+"/healthz")
-			return false
-=======
 			time.Sleep(configuredPoll)
 			continue
->>>>>>> adfc1086
 		}
 		resp, err := client.Do(req)
 		if err == nil && resp != nil && resp.StatusCode == http.StatusOK {
