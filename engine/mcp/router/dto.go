--- conflicted
+++ resolved
@@ -2,7 +2,6 @@
 
 import (
 	"fmt"
-	"maps"
 	"time"
 
 	"github.com/compozy/compozy/engine/core"
@@ -74,7 +73,7 @@
 	if cfg == nil {
 		return MCPCoreDTO{}, fmt.Errorf("mcp config is nil")
 	}
-	clone, err := core.DeepCopy[*mcp.Config](cfg)
+	clone, err := core.DeepCopy(cfg)
 	if err != nil {
 		return MCPCoreDTO{}, fmt.Errorf("deep copy mcp config: %w", err)
 	}
@@ -91,16 +90,4 @@
 		StartTimeout: clone.StartTimeout,
 		MaxSessions:  clone.MaxSessions,
 	}, nil
-<<<<<<< HEAD
-=======
-}
-
-func copyStringMap(src map[string]string) map[string]string {
-	if len(src) == 0 {
-		return nil
-	}
-	out := make(map[string]string, len(src))
-	maps.Copy(out, src)
-	return out
->>>>>>> c089607c
 }