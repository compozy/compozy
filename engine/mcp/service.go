package mcp

import (
	"context"
	"errors"
	"fmt"
	"strings"
	"sync"
	"text/template"
	tplparse "text/template/parse"
	"time"

	"github.com/compozy/compozy/engine/core"
	appconfig "github.com/compozy/compozy/pkg/config"
	"github.com/compozy/compozy/pkg/logger"
	"github.com/compozy/compozy/pkg/tplengine"
	"github.com/google/shlex"
	"golang.org/x/sync/errgroup"
)

// WorkflowConfig represents the minimal interface needed from workflow configs
type WorkflowConfig interface {
	GetMCPs() []Config
	GetEnv() core.EnvMap
}

// RegisterService manages MCP registration lifecycle with the proxy
type RegisterService struct {
	proxy *Client
	// registered holds MCP IDs successfully registered by this process
	registeredMu sync.RWMutex
	registered   map[string]struct{}
}

// New creates a new MCP registration service
func NewRegisterService(proxyClient *Client) *RegisterService {
	return &RegisterService{
		proxy:      proxyClient,
		registered: make(map[string]struct{}),
	}
}

// NewWithTimeout creates a service with a configured proxy client using default timeout
func NewWithTimeout(proxyURL string, timeout time.Duration) *RegisterService {
	proxyClient := NewProxyClient(proxyURL, timeout)
	return NewRegisterService(proxyClient)
}

// Ensure registers an MCP with the proxy if not already registered (idempotent)
func (s *RegisterService) Ensure(ctx context.Context, config *Config) error {
	log := logger.FromContext(ctx)
	// Convert MCP config to proxy definition
	def, err := s.convertToDefinition(config)
	if err != nil {
		return fmt.Errorf("failed to convert MCP config to definition: %w", err)
	}
	// Log registration with redacted headers for security
	if len(def.Headers) > 0 {
		log.Debug("Registering MCP with headers", "mcp_id", config.ID, "headers", core.RedactHeaders(def.Headers))
	}

	// Register with proxy
	if err := s.proxy.Register(ctx, &def); err != nil {
		return fmt.Errorf("failed to register MCP with proxy: %w", err)
	}
	// Track successful registrations for best-effort shutdown without admin list
	s.registeredMu.Lock()
	s.registered[config.ID] = struct{}{}
	s.registeredMu.Unlock()
	return nil
}

// Deregister removes an MCP from the proxy
func (s *RegisterService) Deregister(ctx context.Context, mcpID string) error {
	log := logger.FromContext(ctx)
	// Deregister from proxy
	if err := s.proxy.Deregister(ctx, mcpID); err != nil {
		return fmt.Errorf("failed to deregister MCP from proxy: %w", err)
	}

	s.registeredMu.Lock()
	delete(s.registered, mcpID)
	s.registeredMu.Unlock()

	log.Info("Successfully deregistered MCP from proxy", "mcp_id", mcpID)
	return nil
}

// IsRegistered checks if an MCP is currently registered with the proxy
func (s *RegisterService) IsRegistered(ctx context.Context, mcpID string) (bool, error) {
	mcps, err := s.proxy.ListMCPs(ctx)
	if err != nil {
		return false, fmt.Errorf("failed to check registration status: %w", err)
	}
	for _, mcp := range mcps {
		if mcp.Name == mcpID {
			return true, nil
		}
	}
	return false, nil
}

// ListRegistered returns a list of all registered MCP IDs from the proxy
func (s *RegisterService) ListRegistered(ctx context.Context) ([]string, error) {
	mcps, err := s.proxy.ListMCPs(ctx)
	if err != nil {
		return nil, fmt.Errorf("failed to list registered MCPs: %w", err)
	}
	var mcpIDs []string
	for _, mcp := range mcps {
		mcpIDs = append(mcpIDs, mcp.Name)
	}
	return mcpIDs, nil
}

// Shutdown deregisters all MCPs and cleans up resources
func (s *RegisterService) Shutdown(ctx context.Context) error {
	log := logger.FromContext(ctx)
	defer func() {
		if err := s.proxy.Close(); err != nil {
			log.Warn("Failed to close MCP proxy client", "error", err)
		}
	}()
	log.Info("Shutting down MCP register, deregistering all MCPs")
	ids := s.collectShutdownIDs(ctx)
	if len(ids) == 0 {
		log.Debug("No MCPs to deregister during shutdown")
		return nil
	}
	s.deregisterIDs(ctx, ids)
	log.Info("MCP register shutdown completed successfully")
	return nil
}

// collectShutdownIDs determines which MCP IDs to deregister, preferring locally tracked IDs.
// Helper placed directly after Shutdown per request.
func (s *RegisterService) collectShutdownIDs(ctx context.Context) []string {
	s.registeredMu.Lock()
	if len(s.registered) > 0 {
		ids := make([]string, 0, len(s.registered))
		for id := range s.registered {
			ids = append(ids, id)
		}
		s.registered = make(map[string]struct{})
		s.registeredMu.Unlock()
		return ids
	}
	s.registeredMu.Unlock()
	mcps, err := s.ListRegistered(ctx)
	if err != nil {
		logger.FromContext(ctx).Warn("Skipping MCP deregistration due to list failure", "reason", err)
		return nil
	}
	return mcps
}

// deregisterIDs performs best-effort concurrent deregistration; helper kept close to Shutdown.
func (s *RegisterService) deregisterIDs(ctx context.Context, ids []string) {
	log := logger.FromContext(ctx)
	g, gCtx := errgroup.WithContext(ctx)
	for _, id := range ids {
		id := id
		g.Go(func() error {
			if err := s.proxy.Deregister(gCtx, id); err != nil {
				log.Warn("Failed to deregister MCP during shutdown", "mcp_id", id, "error", err)
			} else {
				log.Debug("Deregistered MCP during shutdown", "mcp_id", id)
			}
			return nil
		})
	}
	if err := g.Wait(); err != nil {
		log.Warn("Errors occurred during MCP deregistration", "error", err)
	}
}

// HealthCheck verifies the proxy connection
func (s *RegisterService) HealthCheck(ctx context.Context) error {
	log := logger.FromContext(ctx)
	// Check proxy health
	if err := s.proxy.Health(ctx); err != nil {
		return fmt.Errorf("proxy health check failed: %w", err)
	}
	log.Debug("MCP register health check passed")
	return nil
}

// SyncWithProxy is no longer needed since we always use proxy as source of truth
func (s *RegisterService) SyncWithProxy(ctx context.Context) error {
	log := logger.FromContext(ctx)
	log.Debug("Registry synchronized with proxy")
	return nil
}

// convertToDefinition converts an MCP config to a proxy definition
func (s *RegisterService) convertToDefinition(config *Config) (Definition, error) {
	def := Definition{
		Name:      config.ID,
		Transport: config.Transport,
		Env:       config.Env,
		Headers:   normalizeHeaders(config.Headers),
		Timeout:   config.StartTimeout,
	}

	// Handle different MCP types based on available fields
	switch {
	case config.URL != "":
		// Remote MCP (SSE or streamable-http)
		def.URL = config.URL
	case config.Command != "":
		// Parse command with basic validation
		commandParts, err := parseCommand(config.Command)
		if err != nil {
			return def, fmt.Errorf("invalid command format: %w", err)
		}
		def.Command = commandParts[0]
		if len(commandParts) > 1 {
			def.Args = commandParts[1:]
		} else {
			def.Args = []string{}
		}
	default:
		return def, fmt.Errorf("MCP configuration must specify either URL (for remote) or Command (for stdio)")
	}

	// Validate the definition
	if def.Name == "" {
		return def, fmt.Errorf("MCP name is required")
	}
	if def.Transport == "" {
		return def, fmt.Errorf("MCP transport is required")
	}
	if def.URL == "" && def.Command == "" {
		return def, fmt.Errorf("MCP must have either URL or command specified")
	}

	return def, nil
}

// normalizeHeaders returns a defensive copy of headers with case normalization.
// It ensures the Authorization header uses proper casing but does NOT infer schemes.
// Users must provide complete Authorization headers with the correct scheme.
func normalizeHeaders(h map[string]string) map[string]string {
	if len(h) == 0 {
		return map[string]string{}
	}
	out := make(map[string]string, len(h))
	var authValue string
	var haveAuth bool
	for k, v := range h {
		if strings.EqualFold(k, "authorization") {
			authValue = v
			haveAuth = true
			continue
		}
		out[k] = v
	}
	if haveAuth {
		out["Authorization"] = authValue
	}
	return out
}

// resolveHeadersWithEnv evaluates header templates using the provided env (hierarchical env already merged by loader)
// It validates templates to prevent injection attacks.
func resolveHeadersWithEnv(headers map[string]string, env core.EnvMap) map[string]string {
	if len(headers) == 0 {
		return headers
	}
	out := make(map[string]string, len(headers))
	engine := tplengine.NewEngine(tplengine.FormatText)
	// Use a restricted context with only environment variables
	// The template engine already provides XSS protection via htmlEscape functions
	ctx := map[string]any{"env": env.AsMap()}
	for k, v := range headers {
		if tplengine.HasTemplate(v) {
			// Optional strict mode for template validation, disabled by default for compatibility.
			if appconfig.Get().LLM.MCPHeaderTemplateStrict {
				if err := validateTemplate(v); err != nil {
					out[k] = v
					continue
				}
			}
			// Validate template doesn't contain dangerous patterns
			if s, err := engine.ProcessString(v, ctx); err == nil {
				out[k] = s
			} else {
				// Use original value if template processing fails
				out[k] = v
			}
		} else {
			out[k] = v
		}
	}
	return normalizeHeaders(out)
}

// validateTemplate checks for potentially dangerous template patterns
// In strict mode, we allow only simple lookups such as {{ .env.API_KEY }} without
// function calls or pipelines. Control structures and template inclusions are rejected.
func validateTemplate(tmpl string) error {
	if strings.Count(tmpl, "{{") > 10 {
		return fmt.Errorf("template too complex: too many expressions")
	}
	t, err := template.New("hdr").Parse(tmpl)
	if err != nil {
		return fmt.Errorf("invalid template: %w", err)
	}
	if t.Tree == nil || t.Root == nil {
		return nil
	}
	return walkTemplateNodes(t.Root)
}

func walkTemplateNodes(n tplparse.Node) error {
	switch nn := n.(type) {
	case *tplparse.ListNode:
		return walkListNode(nn)
	case *tplparse.ActionNode:
		return walkActionNode(nn)
	case *tplparse.IfNode:
		return walkIfNode(nn)
	case *tplparse.RangeNode:
		return walkRangeNode(nn)
	case *tplparse.WithNode:
		return walkWithNode(nn)
	case *tplparse.TemplateNode:
		return fmt.Errorf("template inclusions are not allowed")
	default:
		return nil
	}
}

func walkListNode(n *tplparse.ListNode) error {
	for _, ch := range n.Nodes {
		if err := walkTemplateNodes(ch); err != nil {
			return err
		}
	}
	return nil
}

func walkActionNode(n *tplparse.ActionNode) error {
	return checkPipeNode(n.Pipe)
}

func walkIfNode(n *tplparse.IfNode) error {
	if err := checkPipeNode(n.Pipe); err != nil {
		return err
	}
	if n.List != nil {
		if err := walkTemplateNodes(n.List); err != nil {
			return err
		}
	}
	if n.ElseList != nil {
		if err := walkTemplateNodes(n.ElseList); err != nil {
			return err
		}
	}
	return nil
}

func walkRangeNode(n *tplparse.RangeNode) error {
	if err := checkPipeNode(n.Pipe); err != nil {
		return err
	}
	if n.List != nil {
		if err := walkTemplateNodes(n.List); err != nil {
			return err
		}
	}
	if n.ElseList != nil {
		if err := walkTemplateNodes(n.ElseList); err != nil {
			return err
		}
	}
	return nil
}

func walkWithNode(n *tplparse.WithNode) error {
	if err := checkPipeNode(n.Pipe); err != nil {
		return err
	}
	if n.List != nil {
		if err := walkTemplateNodes(n.List); err != nil {
			return err
		}
	}
	if n.ElseList != nil {
		if err := walkTemplateNodes(n.ElseList); err != nil {
			return err
		}
	}
	return nil
}

func checkPipeNode(p *tplparse.PipeNode) error {
	if p == nil {
		return nil
	}
	if len(p.Cmds) != 1 {
		return fmt.Errorf("pipelines are not allowed")
	}
	return checkCommandNode(p.Cmds[0])
}

func checkCommandNode(cmd *tplparse.CommandNode) error {
	if cmd == nil {
		return nil
	}
	if len(cmd.Args) != 1 {
		return fmt.Errorf("function calls are not allowed")
	}
	switch a := cmd.Args[0].(type) {
	case *tplparse.FieldNode, *tplparse.VariableNode, *tplparse.DotNode:
		return nil
	case *tplparse.ChainNode:
		switch a.Node.(type) {
		case *tplparse.DotNode, *tplparse.FieldNode, *tplparse.VariableNode:
			return nil
		default:
			return fmt.Errorf("function calls are not allowed")
		}
	case *tplparse.IdentifierNode:
		return fmt.Errorf("function calls are not allowed")
	case *tplparse.StringNode, *tplparse.NumberNode, *tplparse.BoolNode, *tplparse.NilNode:
		return nil
	default:
		return fmt.Errorf("unsupported template expression")
	}
}

// parseCommand safely parses a command string into command and arguments
// Uses shell lexer to properly handle quoted arguments with spaces
func parseCommand(command string) ([]string, error) {
	if command == "" {
		return nil, fmt.Errorf("command cannot be empty")
	}
	command = strings.TrimSpace(command)
	if strings.Contains(command, "\n") || strings.Contains(command, "\r") {
		return nil, fmt.Errorf("command cannot contain newlines")
	}
	parts, err := shlex.Split(command)
	if err != nil {
		return nil, fmt.Errorf("failed to parse command: %w", err)
	}
	if len(parts) == 0 {
		return nil, fmt.Errorf("command cannot be empty after parsing")
	}
	if strings.HasPrefix(parts[0], "-") {
		return nil, fmt.Errorf("command name cannot start with dash")
	}
	return parts, nil
}

// EnsureMultiple registers multiple MCPs in parallel with error handling
func (s *RegisterService) EnsureMultiple(ctx context.Context, configs []Config) error {
	log := logger.FromContext(ctx)
	if err := s.validateEnsureMultipleInput(ctx, configs); err != nil {
		return err
	}
	maxConcurrent := s.getConcurrencyLimit(log)
	log.Info("Registering multiple MCPs with proxy", "count", len(configs), "max_concurrent", maxConcurrent)
	results := s.executeConcurrentRegistrations(ctx, configs, maxConcurrent)
	s.logRegistrationResults(log, configs, results)
	return s.aggregateRegistrationErrors(results.errors)
}

// validateEnsureMultipleInput performs input validation for EnsureMultiple
func (s *RegisterService) validateEnsureMultipleInput(ctx context.Context, configs []Config) error {
	if len(configs) == 0 {
		return nil
	}
<<<<<<< HEAD
	if ctx.Err() != nil {
		return fmt.Errorf("registration canceled: %w", ctx.Err())
	}
	return nil
}

// getConcurrencyLimit retrieves the maximum concurrent registrations from config with fallback
func (s *RegisterService) getConcurrencyLimit(log logger.Logger) int {
	maxConcurrent := 5 // fallback to previous default
	func() {
		defer func() {
			if r := recover(); r != nil {
				log.Debug("Config not initialized, using default concurrency limit", "fallback", maxConcurrent)
=======
	log.Info("Registering multiple MCPs with proxy", "count", len(configs))
	// Use a worker pool for concurrent registration
	type result struct {
		mcpID string
		err   error
	}
	results := make(chan result, len(configs))
	// Limit concurrent registrations to avoid overwhelming the proxy
	const maxConcurrent = 5
	work := make(chan Config, len(configs))
	// Start fixed number of workers
	for range maxConcurrent {
		go func() {
			for cfg := range work {
				err := s.Ensure(ctx, &cfg)
				results <- result{mcpID: cfg.ID, err: err}
>>>>>>> b38b0c32
			}
		}()
		if cfg := appconfig.Get(); cfg != nil && cfg.LLM.MaxConcurrentTools > 0 {
			maxConcurrent = cfg.LLM.MaxConcurrentTools
		}
	}()
	return maxConcurrent
}

// registrationResults holds the results of concurrent MCP registration
type registrationResults struct {
	successCount int
	errors       []error
}

// executeConcurrentRegistrations performs the actual concurrent MCP registrations
func (s *RegisterService) executeConcurrentRegistrations(
	ctx context.Context,
	configs []Config,
	maxConcurrent int,
) registrationResults {
	g, gCtx := errgroup.WithContext(ctx)
	g.SetLimit(maxConcurrent)
	var mu sync.Mutex
	var errs []error
	var successCount int
	for i := range configs {
		config := configs[i]
		g.Go(func() error {
			return s.registerSingleMCP(gCtx, &config, &mu, &errs, &successCount)
		})
	}
	g.Wait()
	return registrationResults{
		successCount: successCount,
		errors:       errs,
	}
}

// registerSingleMCP registers a single MCP and handles result collection
func (s *RegisterService) registerSingleMCP(
	ctx context.Context,
	config *Config,
	mu *sync.Mutex,
	errs *[]error,
	successCount *int,
) error {
	log := logger.FromContext(ctx)
	if err := s.Ensure(ctx, config); err != nil {
		mu.Lock()
		log.Error("Failed to register MCP", "mcp_id", config.ID, "error", err)
		*errs = append(*errs, fmt.Errorf("MCP %s: %w", config.ID, err))
		mu.Unlock()
		return err // Continue with other registrations
	}
	mu.Lock()
	*successCount++
	mu.Unlock()
	return nil
}

// logRegistrationResults logs the final results of the MCP registration process
func (s *RegisterService) logRegistrationResults(log logger.Logger, configs []Config, results registrationResults) {
	if len(results.errors) > 0 {
		log.Info("MCP registration completed with errors",
			"total", len(configs),
			"successful", results.successCount,
			"failed", len(results.errors))
	} else {
		log.Info("MCP registration completed successfully",
			"total", len(configs),
			"successful", results.successCount)
	}
}

// aggregateRegistrationErrors combines multiple registration errors into a single error
func (s *RegisterService) aggregateRegistrationErrors(errs []error) error {
	if len(errs) > 0 {
		return fmt.Errorf("failed to register %d MCPs: %w", len(errs), errors.Join(errs...))
	}
	return nil
}

// -----------------------------------------------------------------------------
// Setup and Initialization Functions
// -----------------------------------------------------------------------------

// SetupForWorkflows creates and initializes an MCP RegisterService for the given workflows
// Returns nil if MCP_PROXY_URL is not configured
func SetupForWorkflows(ctx context.Context, workflows []WorkflowConfig) (*RegisterService, error) {
	log := logger.FromContext(ctx)
	service := setupRegisterServiceFromApp(ctx)
	if service == nil {
		return nil, nil
	}

	// Collect unique MCPs declared by all workflows
	allMCPs := CollectWorkflowMCPs(workflows)
	if len(allMCPs) == 0 {
		return service, nil
	}

	log.Info("Registering MCPs and waiting for connections", "mcp_count", len(allMCPs))

	// Fresh instance per server lifecycle: deregister first to avoid reusing existing clients
	// Log errors but proceed to re-register.
	for i := range allMCPs {
		if err := service.proxy.Deregister(ctx, allMCPs[i].ID); err != nil {
			log.Debug("Failed to deregister MCP (may not exist)", "mcp", allMCPs[i].ID, "error", err)
		}
	}

	// Register all
	if err := service.EnsureMultiple(ctx, allMCPs); err != nil {
		return service, err
	}

	// Wait until all registered MCPs report connected
	clientNames := make([]string, 0, len(allMCPs))
	for i := range allMCPs {
		clientNames = append(clientNames, allMCPs[i].ID)
	}
	// Bound the total wait; surface detailed errors on timeout
	readinessTimeout := appconfig.Get().LLM.MCPReadinessTimeout
	if readinessTimeout <= 0 {
		readinessTimeout = 60 * time.Second
	}
	pollInterval := appconfig.Get().LLM.MCPReadinessPollInterval
	if pollInterval <= 0 {
		pollInterval = 200 * time.Millisecond
	}
	waitCtx, cancel := context.WithTimeout(ctx, readinessTimeout)
	defer cancel()
	if err := service.proxy.WaitForConnections(waitCtx, clientNames, pollInterval); err != nil {
		return service, fmt.Errorf("MCP connection readiness failed: %w", err)
	}

	log.Info("All MCP clients connected", "count", len(clientNames))
	return service, nil
}

// setupRegisterServiceFromApp builds a RegisterService from application config; helper placed under its caller
func setupRegisterServiceFromApp(ctx context.Context) *RegisterService {
	log := logger.FromContext(ctx)
	proxyURL := appconfig.Get().LLM.ProxyURL
	if proxyURL == "" {
		return nil
	}
	clientTimeout := appconfig.Get().LLM.MCPClientTimeout
	if clientTimeout <= 0 {
		clientTimeout = 30 * time.Second
	}
	service := NewWithTimeout(proxyURL, clientTimeout)
	log.Info("Initialized MCP register with proxy", "proxy_url", proxyURL)
	return service
}

// CollectWorkflowMCPs collects all unique MCP configurations from all workflows
func CollectWorkflowMCPs(workflows []WorkflowConfig) []Config {
	seen := make(map[string]bool)
	var allMCPs []Config

	for _, workflow := range workflows {
		mcps := workflow.GetMCPs()
		for i := range mcps {
			cfg := mcps[i]
			cfg.SetDefaults()
			if len(cfg.Headers) > 0 {
				cfg.Headers = resolveHeadersWithEnv(cfg.Headers, workflow.GetEnv())
			}
			if !seen[cfg.ID] {
				seen[cfg.ID] = true
				allMCPs = append(allMCPs, cfg)
			}
		}
	}

	return allMCPs
}<|MERGE_RESOLUTION|>--- conflicted
+++ resolved
@@ -472,7 +472,6 @@
 	if len(configs) == 0 {
 		return nil
 	}
-<<<<<<< HEAD
 	if ctx.Err() != nil {
 		return fmt.Errorf("registration canceled: %w", ctx.Err())
 	}
@@ -486,24 +485,6 @@
 		defer func() {
 			if r := recover(); r != nil {
 				log.Debug("Config not initialized, using default concurrency limit", "fallback", maxConcurrent)
-=======
-	log.Info("Registering multiple MCPs with proxy", "count", len(configs))
-	// Use a worker pool for concurrent registration
-	type result struct {
-		mcpID string
-		err   error
-	}
-	results := make(chan result, len(configs))
-	// Limit concurrent registrations to avoid overwhelming the proxy
-	const maxConcurrent = 5
-	work := make(chan Config, len(configs))
-	// Start fixed number of workers
-	for range maxConcurrent {
-		go func() {
-			for cfg := range work {
-				err := s.Ensure(ctx, &cfg)
-				results <- result{mcpID: cfg.ID, err: err}
->>>>>>> b38b0c32
 			}
 		}()
 		if cfg := appconfig.Get(); cfg != nil && cfg.LLM.MaxConcurrentTools > 0 {
@@ -536,7 +517,7 @@
 			return s.registerSingleMCP(gCtx, &config, &mu, &errs, &successCount)
 		})
 	}
-	g.Wait()
+	_ = g.Wait() //nolint:errcheck // Error handling is done within individual goroutines
 	return registrationResults{
 		successCount: successCount,
 		errors:       errs,
