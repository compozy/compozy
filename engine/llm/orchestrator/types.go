--- conflicted
+++ resolved
@@ -24,15 +24,7 @@
 	Agent           *agent.Config
 	Action          *agent.ActionConfig
 	AttachmentParts []llmadapter.ContentPart
-<<<<<<< HEAD
 	Knowledge       []KnowledgeEntry
-}
-
-type KnowledgeEntry struct {
-	BindingID string
-	Retrieval knowledge.RetrievalConfig
-	Contexts  []knowledge.RetrievedContext
-=======
 	ProviderCaps    llmadapter.ProviderCapabilities
 	PromptContext   PromptDynamicContext
 }
@@ -42,7 +34,12 @@
 	Request        llmadapter.LLMRequest
 	PromptTemplate PromptTemplateState
 	PromptContext  PromptDynamicContext
->>>>>>> c089607c
+}
+
+type KnowledgeEntry struct {
+	BindingID string
+	Retrieval knowledge.RetrievalConfig
+	Contexts  []knowledge.RetrievedContext
 }
 
 // Config configures orchestrator behavior.
