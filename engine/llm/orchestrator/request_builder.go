--- conflicted
+++ resolved
@@ -182,9 +182,9 @@
 	if memoryCtx != nil {
 		messages = b.memory.Inject(ctx, messages, memoryCtx)
 	}
-
-<<<<<<< HEAD
-	return b.injectKnowledge(ctx, messages, request.Knowledge)
+	messages = b.injectKnowledge(ctx, messages, request.Knowledge)
+
+	return messages, nil
 }
 
 func (b *requestBuilder) injectKnowledge(
@@ -212,9 +212,6 @@
 		len(entries),
 	)
 	return messages
-=======
-	return messages, nil
->>>>>>> c089607c
 }
 
 func buildKnowledgeBlock(entries []KnowledgeEntry) string {
