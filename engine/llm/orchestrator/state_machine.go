--- conflicted
+++ resolved
@@ -186,12 +186,7 @@
 			return lc
 		}
 	}
-<<<<<<< HEAD
-	logCtx := observerContext(context.TODO(), e)
-	logger.FromContext(logCtx).Error("FSM loop context missing from event args", "event", e.Event)
-=======
 	logger.FromContext(resolvedCtx).Error("FSM loop context missing from event args", "event", e.Event)
->>>>>>> adfc1086
 	return &LoopContext{}
 }
 
