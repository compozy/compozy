--- conflicted
+++ resolved
@@ -1,138 +1,4 @@
 {
-<<<<<<< HEAD
-    "tasks": [
-        {
-            "id": 1,
-            "title": "Database Schema and Migration Setup",
-            "description": "Create database schema for multi-tenant entities including organizations, users, and api_keys tables with proper indexes and foreign key relationships",
-            "details": "Create PostgreSQL migrations for:\n1. organizations table (id UUID, name string unique, temporal_namespace string unique, status enum, created_at/updated_at)\n2. users table (id UUID, org_id UUID FK, email string, role enum, status enum, timestamps)\n3. api_keys table (id UUID, user_id UUID FK, org_id UUID FK, key_hash string, name string, expires_at nullable, rate_limit_per_hour int, created_at/last_used_at, status enum)\n4. Add org_id foreign keys to existing tables: workflows, tasks, schedules, workflow_states, task_states\n5. Create composite indexes: (org_id, created_at) on all major tables\n6. Ensure email uniqueness within organization scope using partial unique indexes\n\nUse pgx driver with proper connection pooling configuration.",
-            "testStrategy": "Create integration tests verifying schema creation, foreign key constraints, and index performance. Test migration rollback scenarios and validate unique constraints work correctly within organization scope.",
-            "priority": "high",
-            "dependencies": [],
-            "status": "pending",
-            "subtasks": []
-        },
-        {
-            "id": 2,
-            "title": "Core Domain Entities and Types",
-            "description": "Implement core domain entities for Organization, User, and APIKey with proper validation and business logic",
-            "details": "Create domain entities in engine/core:\n1. Organization struct with ID, Name, TemporalNamespace, Status (active/suspended), timestamps\n2. User struct with ID, OrgID, Email, Role (admin/manager/customer), Status, timestamps\n3. APIKey struct with ID, UserID, OrgID, Hash, Name, ExpiresAt, RateLimitPerHour, timestamps, Status\n4. Role enum with proper permission mapping\n5. OrganizationStatus enum with state transitions\n6. Validation methods for email format, organization name uniqueness\n7. Business logic for namespace generation: 'compozy-{org-slug}'\n8. ID generation using core.NewID() for consistency\n\nImplement proper JSON marshaling/unmarshaling with struct tags.",
-            "testStrategy": "Unit tests for entity validation, business logic methods, JSON serialization/deserialization, and enum value validation. Test edge cases for namespace generation and email validation.",
-            "priority": "high",
-            "dependencies": [1],
-            "status": "pending",
-            "subtasks": []
-        },
-        {
-            "id": 3,
-            "title": "Repository Layer Implementation",
-            "description": "Implement repository interfaces and PostgreSQL implementations for Organization, User, and APIKey entities with organization-scoped queries",
-            "details": "Create repository layer in engine/infra/store:\n1. OrgRepository interface with CRUD operations, FindByName, UpdateStatus methods\n2. UserRepository interface with organization-scoped queries, FindByEmail, UpdateRole methods\n3. APIKeyRepository interface with FindByPrefix, ValidateKey, organization-scoped listing\n4. PostgreSQL implementations using pgx with prepared statements\n5. All queries must include org_id filtering where applicable\n6. Transaction support using store.TransactionManager\n7. Proper error handling with domain-specific errors\n8. Connection pooling with organization-aware patterns\n\nImplement repository pattern with interfaces for testability.",
-            "testStrategy": "Integration tests with test database, verify organization isolation, test transaction rollback scenarios, validate query performance with indexes, and test concurrent access patterns.",
-            "priority": "high",
-            "dependencies": [2],
-            "status": "pending",
-            "subtasks": []
-        },
-        {
-            "id": 4,
-            "title": "API Key Security Service",
-            "description": "Implement secure API key generation, hashing, and validation service using Argon2 with constant-time comparison",
-            "details": "Create APIKeyService in engine/infra/auth:\n1. Generate 32-character random API keys with 'cmpz_' prefix\n2. Implement Argon2 hashing with salt generation for secure storage\n3. Constant-time comparison using subtle.ConstantTimeCompare to prevent timing attacks\n4. Key validation with organization and user context retrieval\n5. Support for key expiration checking\n6. Rate limiting configuration per API key\n7. Audit logging for key generation, validation attempts, and security events\n8. Key prefix extraction for efficient database lookups\n\nUse golang.org/x/crypto/argon2 with secure parameters: time=1, memory=64*1024, threads=4, keyLen=32.",
-            "testStrategy": "Security-focused testing including timing attack resistance, hash collision testing, key generation entropy validation, and penetration testing for authentication bypass attempts.",
-            "priority": "high",
-            "dependencies": [3],
-            "status": "pending",
-            "subtasks": []
-        },
-        {
-            "id": 5,
-            "title": "Organization Management Service",
-            "description": "Implement organization lifecycle management service with Temporal namespace provisioning and transaction handling",
-            "details": "Create OrgService in engine/infra/auth:\n1. CreateOrganization with atomic database + Temporal namespace creation\n2. Temporal namespace provisioning with retry logic and exponential backoff\n3. Organization status management (provisioning -> active -> suspended)\n4. Transaction handling for multi-step operations\n5. Namespace naming: 'org-{org-slug}-{short-uuid}' format\n6. Error handling with proper rollback on Temporal failures\n7. Organization validation and uniqueness checking\n8. Integration with Temporal client for namespace management\n\nImplement retry.Do with 3 attempts, exponential backoff starting at 500ms, max delay 5s.",
-            "testStrategy": "Test organization creation flow, Temporal namespace provisioning failures and rollback, concurrent organization creation, and namespace naming collision handling.",
-            "priority": "high",
-            "dependencies": [4],
-            "status": "pending",
-            "subtasks": []
-        },
-        {
-            "id": 6,
-            "title": "User Management Service",
-            "description": "Implement user lifecycle management with role-based permissions and organization-scoped operations",
-            "details": "Create UserService in engine/infra/auth:\n1. User CRUD operations with organization context\n2. Role management (admin/manager/customer) with permission validation\n3. Email uniqueness validation within organization scope\n4. User status management (active/suspended)\n5. Role-based permission checking for operations\n6. User-organization association validation\n7. Bulk user operations for organization management\n8. User activity tracking and audit logging\n\nImplement permission matrix: admin (global), manager (org-wide), customer (read/execute only).",
-            "testStrategy": "Test role-based access control, email uniqueness within organizations, user status transitions, and permission validation for different user roles.",
-            "priority": "medium",
-            "dependencies": [5],
-            "status": "pending",
-            "subtasks": []
-        },
-        {
-            "id": 7,
-            "title": "Authentication and Authorization Middleware",
-            "description": "Implement Gin middleware for API key authentication, organization context injection, and rate limiting",
-            "details": "Create middleware in engine/infra/auth:\n1. AuthMiddleware for Bearer token extraction and API key validation\n2. OrgContextMiddleware for organization context injection into request context\n3. RateLimitMiddleware using in-memory rate limiter with golang.org/x/time/rate\n4. Proper error responses following project standard format\n5. Context propagation with apiKey, user, organization, and userRole\n6. Rate limiting per API key with configurable limits (100 req/sec, burst 20)\n7. Security headers and audit logging\n8. Graceful error handling with appropriate HTTP status codes\n\nUse sync.RWMutex for thread-safe rate limiter map with cleanup goroutine.",
-            "testStrategy": "Test authentication flows, rate limiting enforcement, context propagation, concurrent request handling, and security edge cases like malformed tokens.",
-            "priority": "high",
-            "dependencies": [6],
-            "status": "pending",
-            "subtasks": []
-        },
-        {
-            "id": 8,
-            "title": "Multi-Tenant Data Access Layer",
-            "description": "Implement organization-scoped data access patterns and update existing repositories for multi-tenant support",
-            "details": "Update existing repositories in engine/infra/store:\n1. Add org_id filtering to all existing queries (workflows, tasks, schedules)\n2. Create OrganizationContext helper for automatic query filtering\n3. Update WorkflowRepository, TaskRepository, ScheduleRepository with organization scope\n4. Implement middleware integration for automatic organization context injection\n5. Prevent cross-organization data access at repository level\n6. Update all CRUD operations to include org_id\n7. Optimize queries with proper index usage\n8. Error handling that doesn't leak cross-organization information\n\nEnsure all queries use composite indexes (org_id, created_at) for performance.",
-            "testStrategy": "Verify complete data isolation between organizations, test query performance with organization filtering, validate no cross-organization data leakage, and test concurrent multi-tenant access.",
-            "priority": "high",
-            "dependencies": [7],
-            "status": "pending",
-            "subtasks": []
-        },
-        {
-            "id": 9,
-            "title": "Temporal Namespace Integration",
-            "description": "Implement Temporal namespace isolation with organization-aware workflow routing and dispatcher updates",
-            "details": "Update Temporal integration in engine/workflow:\n1. Modify TemporalDispatcher to route workflows based on organization context\n2. Update workflow execution to use organization-specific namespaces\n3. Implement namespace-aware signal handling\n4. Update scheduler to execute workflows in correct namespaces\n5. Maintain organization context throughout workflow execution\n6. Update worker configuration for multi-namespace support\n7. Implement namespace provisioning automation\n8. Error handling for namespace-related failures\n\nUse Temporal client with namespace switching based on organization context from middleware.",
-            "testStrategy": "Test workflow execution in correct namespaces, verify signal isolation between organizations, test scheduler namespace routing, and validate worker multi-namespace handling.",
-            "priority": "high",
-            "dependencies": [8],
-            "status": "pending",
-            "subtasks": []
-        },
-        {
-            "id": 10,
-            "title": "REST API Endpoints",
-            "description": "Implement comprehensive REST API endpoints for organization, user, and API key management with proper validation and error handling",
-            "details": "Create API handlers in engine/api:\n1. Organization endpoints: POST/GET/PUT/DELETE /api/v0/organizations\n2. User endpoints: POST/GET/PUT/DELETE /api/v0/organizations/{org_id}/users\n3. API key endpoints: POST/GET/PUT/DELETE /api/v0/users/{user_id}/api-keys\n4. Proper request validation using github.com/go-playground/validator/v10\n5. Consistent response format: {\"data\": {...}, \"message\": \"...\"}\n6. Role-based access control for each endpoint\n7. Pagination support for list endpoints\n8. Proper HTTP status codes and error responses\n\nImplement Gin router with middleware chain: auth -> rate limit -> org context -> handler.",
-            "testStrategy": "API integration tests covering all CRUD operations, role-based access validation, request/response format validation, error handling, and pagination functionality.",
-            "priority": "medium",
-            "dependencies": [9],
-            "status": "pending",
-            "subtasks": []
-        },
-        {
-            "id": 11,
-            "title": "CLI Command Implementation",
-            "description": "Implement comprehensive CLI commands for organization, user, and API key management with intuitive workflows",
-            "details": "Create CLI commands using cobra:\n1. Organization commands: create, list, show, update, delete\n2. User commands: add, list, show, update, remove with org and role flags\n3. API key commands: create, list, show, update, revoke with user association\n4. Proper flag validation and help text\n5. Configuration file support for API endpoint and authentication\n6. Output formatting (table, JSON) with --output flag\n7. Interactive prompts for destructive operations\n8. Progress indicators for long-running operations\n\nCommands: 'compozy org create', 'compozy user add', 'compozy apikey create' with intuitive flag structure.",
-            "testStrategy": "CLI integration tests, command flag validation, output format testing, interactive prompt testing, and end-to-end workflow validation.",
-            "priority": "medium",
-            "dependencies": [10],
-            "status": "pending",
-            "subtasks": []
-        },
-        {
-            "id": 12,
-            "title": "Security Audit and Performance Optimization",
-            "description": "Conduct comprehensive security audit, implement performance optimizations, and validate multi-tenant isolation",
-            "details": "Security and performance validation:\n1. Security audit focusing on cross-organization data leakage prevention\n2. Penetration testing for authentication bypass attempts\n3. Performance benchmarking with organization-filtered queries\n4. Database query optimization and index usage analysis\n5. Rate limiting effectiveness testing under load\n6. API key security validation (timing attacks, entropy)\n7. Audit logging implementation for security events\n8. Load testing with multiple organizations and concurrent users\n\nTarget metrics: <50ms auth latency, <200ms API response time, 0 cross-org data leakage.",
-            "testStrategy": "Automated security testing, performance benchmarking, load testing with realistic multi-tenant scenarios, and comprehensive audit trail validation.",
-            "priority": "high",
-            "dependencies": [11],
-            "status": "pending",
-            "subtasks": []
-=======
     "master": {
         "tasks": [],
         "metadata": {
@@ -399,7 +265,6 @@
             "created": "2025-06-19T23:30:04.718Z",
             "updated": "2025-06-19T23:33:26.937Z",
             "description": "Tasks for taskwait context"
->>>>>>> c477ccd4
         }
     }
 }