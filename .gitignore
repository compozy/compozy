--- conflicted
+++ resolved
@@ -6,15 +6,12 @@
 node_modules
 bin
 **/reports/**
-<<<<<<< HEAD
 gograph.yaml
-=======
 **/coverage*
 
 # Bun-specific files
 bun.lockb
 .bun
->>>>>>> 0cabef07
 
 # .gitignore
 # Specifies intentionally untracked files that Git should ignore.
