--- conflicted
+++ resolved
@@ -24,10 +24,7 @@
 • Understand dependencies from previous completed tasks
 
 **Important Notes:**
-<<<<<<< HEAD
-=======
 • **ALWAYS** check dependent files APIs before write tests to avoid write wrong code
->>>>>>> 0cabef07
 • **ALWAYS** verify against PRD, tech specs and task file - NEVER make assumptions
 • **NEVER** use workarounds, especially in tests - implement proper solutions
 • **MUST** follow all established project standards:
